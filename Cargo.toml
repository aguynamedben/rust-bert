[package]
name = "rust-bert"
version = "0.20.1-alpha"
authors = ["Guillaume Becquin <guillaume.becquin@gmail.com>"]
edition = "2018"
description = "Ready-to-use NLP pipelines and language models"
repository = "https://github.com/guillaume-be/rust-bert"
documentation = "https://docs.rs/rust-bert"
license = "Apache-2.0"
readme = "README.md"
keywords = [
    "nlp",
    "deep-learning",
    "machine-learning",
    "transformers",
    "translation",
]

# See more keys and their definitions at https://doc.rust-lang.org/cargo/reference/manifest.html

[lib]
name = "rust_bert"
path = "src/lib.rs"
crate-type = ["lib"]

[[bin]]
name = "convert-tensor"
path = "src/convert-tensor.rs"
doc = false

[[bench]]
name = "sst2_benchmark"
harness = false

[[bench]]
name = "squad_benchmark"
harness = false

[[bench]]
name = "summarization_benchmark"
harness = false

[[bench]]
name = "translation_benchmark"
harness = false

[[bench]]
name = "generation_benchmark"
harness = false

[[bench]]
name = "tensor_operations_benchmark"
harness = false

[[bench]]
name = "token_classification_benchmark"
harness = false

[profile.bench]
opt-level = 3

[features]
default = ["remote"]
doc-only = ["tch/doc-only"]
all-tests = []
remote = ["cached-path", "dirs", "lazy_static"]

[package.metadata.docs.rs]
features = ["doc-only"]

[dependencies]
<<<<<<< HEAD
rust_tokenizers = "~7.0.2"
tch = "~0.8.0"
serde_json = "1.0.81"
serde = { version = "1.0.137", features = ["derive"] }
ordered-float = "3.0.0"
uuid = { version = "1.1.0", features = ["v4"] }
thiserror = "1.0.31"
half = "1.8.2"
tract-onnx = "0.18.3"
ndarray = "0.15.4"

cached-path = { version = "0.5.3", optional = true }
dirs = { version = "4.0.0", optional = true }
lazy_static = { version = "1.4.0", optional = true }
=======
rust_tokenizers = "8.0.0"
tch = "~0.10.1"
serde_json = "1"
serde = { version = "1", features = ["derive"] }
ordered-float = "3"
uuid = { version = "1", features = ["v4"] }
thiserror = "1"
half = "2"
regex = "1.6"

cached-path = { version = "0.6", optional = true }
dirs = { version = "4", optional = true }
lazy_static = { version = "1", optional = true }
>>>>>>> c4488621

[dev-dependencies]
anyhow = "1"
csv = "1"
criterion = "0.4"
tokio = { version = "1.24", features = ["sync", "rt-multi-thread", "macros"] }
torch-sys = "=0.10.0"
tempfile = "3"
itertools = "0.10"<|MERGE_RESOLUTION|>--- conflicted
+++ resolved
@@ -69,22 +69,6 @@
 features = ["doc-only"]
 
 [dependencies]
-<<<<<<< HEAD
-rust_tokenizers = "~7.0.2"
-tch = "~0.8.0"
-serde_json = "1.0.81"
-serde = { version = "1.0.137", features = ["derive"] }
-ordered-float = "3.0.0"
-uuid = { version = "1.1.0", features = ["v4"] }
-thiserror = "1.0.31"
-half = "1.8.2"
-tract-onnx = "0.18.3"
-ndarray = "0.15.4"
-
-cached-path = { version = "0.5.3", optional = true }
-dirs = { version = "4.0.0", optional = true }
-lazy_static = { version = "1.4.0", optional = true }
-=======
 rust_tokenizers = "8.0.0"
 tch = "~0.10.1"
 serde_json = "1"
@@ -94,11 +78,12 @@
 thiserror = "1"
 half = "2"
 regex = "1.6"
+tract-onnx = "0.18"
+ndarray = "0.15"
 
 cached-path = { version = "0.6", optional = true }
 dirs = { version = "4", optional = true }
 lazy_static = { version = "1", optional = true }
->>>>>>> c4488621
 
 [dev-dependencies]
 anyhow = "1"
