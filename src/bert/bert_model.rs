// Copyright 2019-present, the HuggingFace Inc. team, The Google AI Language Team and Facebook, Inc.
// Copyright (c) 2018, NVIDIA CORPORATION.  All rights reserved.
// Copyright 2019 Guillaume Becquin
// Licensed under the Apache License, Version 2.0 (the "License");
// you may not use this file except in compliance with the License.
// You may obtain a copy of the License at
//     http://www.apache.org/licenses/LICENSE-2.0
// Unless required by applicable law or agreed to in writing, software
// distributed under the License is distributed on an "AS IS" BASIS,
// WITHOUT WARRANTIES OR CONDITIONS OF ANY KIND, either express or implied.
// See the License for the specific language governing permissions and
// limitations under the License.

use crate::bert::encoder::{BertEncoder, BertPooler};
use crate::common::activations::Activation;
use crate::common::dropout::Dropout;
use crate::common::embeddings::get_shape_and_device_from_ids_embeddings_pair;
use crate::common::linear::{linear_no_bias, LinearNoBias};
use crate::{
    bert::embeddings::{BertEmbedding, BertEmbeddings},
    common::activations::TensorFunction,
};
use crate::{Config, RustBertError};
use serde::{Deserialize, Serialize};
use std::borrow::Borrow;
use std::collections::HashMap;
use tch::nn::Init;
use tch::{nn, Kind, Tensor};

/// # BERT Pretrained model weight files
pub struct BertModelResources;

/// # BERT Pretrained model config files
pub struct BertConfigResources;

/// # BERT Pretrained model vocab files
pub struct BertVocabResources;

impl BertModelResources {
    /// Shared under Apache 2.0 license by the Google team at <https://github.com/google-research/bert>. Modified with conversion to C-array format.
    pub const BERT: (&'static str, &'static str) = (
        "bert/model",
        "https://huggingface.co/bert-base-uncased/resolve/main/rust_model.ot",
    );
    /// Shared under MIT license by the MDZ Digital Library team at the Bavarian State Library at <https://github.com/dbmdz/berts>. Modified with conversion to C-array format.
    pub const BERT_NER: (&'static str, &'static str) = (
        "bert-ner/model",
        "https://huggingface.co/dbmdz/bert-large-cased-finetuned-conll03-english/resolve/main/rust_model.ot",
    );
    /// Shared under Apache 2.0 license by Hugging Face Inc at <https://github.com/huggingface/transformers/tree/master/examples/question-answering>. Modified with conversion to C-array format.
    pub const BERT_QA: (&'static str, &'static str) = (
        "bert-qa/model",
        "https://huggingface.co/bert-large-cased-whole-word-masking-finetuned-squad/resolve/main/rust_model.ot",
    );
}

impl BertConfigResources {
    /// Shared under Apache 2.0 license by the Google team at <https://github.com/google-research/bert>. Modified with conversion to C-array format.
    pub const BERT: (&'static str, &'static str) = (
        "bert/config",
        "https://huggingface.co/bert-base-uncased/resolve/main/config.json",
    );
    /// Shared under MIT license by the MDZ Digital Library team at the Bavarian State Library at <https://github.com/dbmdz/berts>. Modified with conversion to C-array format.
    pub const BERT_NER: (&'static str, &'static str) = (
        "bert-ner/config",
        "https://huggingface.co/dbmdz/bert-large-cased-finetuned-conll03-english/resolve/main/config.json",
    );
    /// Shared under Apache 2.0 license by Hugging Face Inc at <https://github.com/huggingface/transformers/tree/master/examples/question-answering>. Modified with conversion to C-array format.
    pub const BERT_QA: (&'static str, &'static str) = (
        "bert-qa/config",
        "https://huggingface.co/bert-large-cased-whole-word-masking-finetuned-squad/resolve/main/config.json",
    );
}

impl BertVocabResources {
    /// Shared under Apache 2.0 license by the Google team at <https://github.com/google-research/bert>. Modified with conversion to C-array format.
    pub const BERT: (&'static str, &'static str) = (
        "bert/vocab",
        "https://huggingface.co/bert-base-uncased/resolve/main/vocab.txt",
    );
    /// Shared under MIT license by the MDZ Digital Library team at the Bavarian State Library at <https://github.com/dbmdz/berts>. Modified with conversion to C-array format.
    pub const BERT_NER: (&'static str, &'static str) = (
        "bert-ner/vocab",
        "https://huggingface.co/dbmdz/bert-large-cased-finetuned-conll03-english/resolve/main/vocab.txt",
    );
    /// Shared under Apache 2.0 license by Hugging Face Inc at <https://github.com/huggingface/transformers/tree/master/examples/question-answering>. Modified with conversion to C-array format.
    pub const BERT_QA: (&'static str, &'static str) = (
        "bert-qa/vocab",
        "https://huggingface.co/bert-large-cased-whole-word-masking-finetuned-squad/resolve/main/vocab.txt",
    );
}

#[derive(Debug, Serialize, Deserialize, Clone)]
/// # BERT model configuration
/// Defines the BERT model architecture (e.g. number of layers, hidden layer size, label mapping...)
pub struct BertConfig {
    pub hidden_act: Activation,
    pub attention_probs_dropout_prob: f64,
    pub hidden_dropout_prob: f64,
    pub hidden_size: i64,
    pub initializer_range: f32,
    pub intermediate_size: i64,
    pub max_position_embeddings: i64,
    pub num_attention_heads: i64,
    pub num_hidden_layers: i64,
    pub type_vocab_size: i64,
    pub vocab_size: i64,
    pub output_attentions: Option<bool>,
    pub output_hidden_states: Option<bool>,
    pub is_decoder: Option<bool>,
    pub id2label: Option<HashMap<i64, String>>,
    pub label2id: Option<HashMap<String, i64>>,
}

impl Config for BertConfig {}

/// # BERT Base model
/// Base architecture for BERT models. Task-specific models will be built from this common base model
/// It is made of the following blocks:
/// - `embeddings`: `token`, `position` and `segment_id` embeddings
/// - `encoder`: Encoder (transformer) made of a vector of layers. Each layer is made of a self-attention layer, an intermediate (linear) and output (linear + layer norm) layers
/// - `pooler`: linear layer applied to the first element of the sequence (*MASK* token)
/// - `is_decoder`: Flag indicating if the model is used as a decoder. If set to true, a causal mask will be applied to hide future positions that should not be attended to.
pub struct BertModel<T: BertEmbedding> {
    embeddings: T,
    encoder: BertEncoder,
    pooler: Option<BertPooler>,
    is_decoder: bool,
}

/// Defines the implementation of the BertModel. The BERT model shares many similarities with RoBERTa, main difference being the embeddings.
/// Therefore the forward pass of the model is shared and the type of embedding used is abstracted away. This allows to create
/// `BertModel<RobertaEmbeddings>` or `BertModel<BertEmbeddings>` for each model type.
impl<T: BertEmbedding> BertModel<T> {
    /// Build a new `BertModel`
    ///
    /// # Arguments
    ///
    /// * `p` - Variable store path for the root of the BERT model
    /// * `config` - `BertConfig` object defining the model architecture and decoder status
    ///
    /// # Example
    ///
    /// ```no_run
    /// use rust_bert::bert::{BertConfig, BertEmbeddings, BertModel};
    /// use rust_bert::Config;
    /// use std::path::Path;
    /// use tch::{nn, Device};
    ///
    /// let config_path = Path::new("path/to/config.json");
    /// let device = Device::Cpu;
    /// let p = nn::VarStore::new(device);
    /// let config = BertConfig::from_file(config_path);
    /// let bert: BertModel<BertEmbeddings> = BertModel::new(&p.root() / "bert", &config);
    /// ```
    pub fn new<'p, P>(p: P, config: &BertConfig) -> BertModel<T>
    where
        P: Borrow<nn::Path<'p>>,
    {
        let p = p.borrow();

        let is_decoder = config.is_decoder.unwrap_or(false);
        let embeddings = T::new(p / "embeddings", config);
        let encoder = BertEncoder::new(p / "encoder", config);
        let pooler = Some(BertPooler::new(p / "pooler", config));

        BertModel {
            embeddings,
            encoder,
            pooler,
            is_decoder,
        }
    }

    /// Build a new `BertModel` with an optional Pooling layer
    ///
    /// # Arguments
    ///
    /// * `p` - Variable store path for the root of the BERT model
    /// * `config` - `BertConfig` object defining the model architecture and decoder status
    /// * `add_pooling_layer` - Enable/Disable an optional pooling layer at the end of the model
    ///
    /// # Example
    ///
    /// ```no_run
    /// use rust_bert::bert::{BertConfig, BertEmbeddings, BertModel};
    /// use rust_bert::Config;
    /// use std::path::Path;
    /// use tch::{nn, Device};
    ///
    /// let config_path = Path::new("path/to/config.json");
    /// let device = Device::Cpu;
    /// let p = nn::VarStore::new(device);
    /// let config = BertConfig::from_file(config_path);
    /// let bert: BertModel<BertEmbeddings> =
    ///     BertModel::new_with_optional_pooler(&p.root() / "bert", &config, false);
    /// ```
    pub fn new_with_optional_pooler<'p, P>(
        p: P,
        config: &BertConfig,
        add_pooling_layer: bool,
    ) -> BertModel<T>
    where
        P: Borrow<nn::Path<'p>>,
    {
        let p = p.borrow();

        let is_decoder = config.is_decoder.unwrap_or(false);
        let embeddings = T::new(p / "embeddings", config);
        let encoder = BertEncoder::new(p / "encoder", config);

        let pooler = {
            if add_pooling_layer {
                Some(BertPooler::new(p / "pooler", config))
            } else {
                None
            }
        };

        BertModel {
            embeddings,
            encoder,
            pooler,
            is_decoder,
        }
    }

    /// Forward pass through the model
    ///
    /// # Arguments
    ///
    /// * `input_ids` - Optional input tensor of shape (*batch size*, *sequence_length*). If None, pre-computed embeddings must be provided (see `input_embeds`)
    /// * `mask` - Optional mask of shape (*batch size*, *sequence_length*). Masked position have value 0, non-masked value 1. If None set to 1
    /// * `token_type_ids` - Optional segment id of shape (*batch size*, *sequence_length*). Convention is value of 0 for the first sentence (incl. *SEP*) and 1 for the second sentence. If None set to 0.
    /// * `position_ids` - Optional position ids of shape (*batch size*, *sequence_length*). If None, will be incremented from 0.
    /// * `input_embeds` - Optional pre-computed input embeddings of shape (*batch size*, *sequence_length*, *hidden_size*). If None, input ids must be provided (see `input_ids`)
    /// * `encoder_hidden_states` - Optional encoder hidden state of shape (*batch size*, *encoder_sequence_length*, *hidden_size*). If the model is defined as a decoder and the `encoder_hidden_states` is not None, used in the cross-attention layer as keys and values (query from the decoder).
    /// * `encoder_mask` - Optional encoder attention mask of shape (*batch size*, *encoder_sequence_length*). If the model is defined as a decoder and the `encoder_hidden_states` is not None, used to mask encoder values. Positions with value 0 will be masked.
    /// * `train` - boolean flag to turn on/off the dropout layers in the model. Should be set to false for inference.
    ///
    /// # Returns
    ///
    /// * `BertOutput` containing:
    ///   - `hidden_state` - `Tensor` of shape (*batch size*, *sequence_length*, *hidden_size*)
    ///   - `pooled_output` - `Tensor` of shape (*batch size*, *hidden_size*)
    ///   - `all_hidden_states` - `Option<Vec<Tensor>>` of length *num_hidden_layers* with shape (*batch size*, *sequence_length*, *hidden_size*)
    ///   - `all_attentions` - `Option<Vec<Tensor>>` of length *num_hidden_layers* with shape (*batch size*, *sequence_length*, *hidden_size*)
    ///
    /// # Example
    ///
    /// ```no_run
    /// # use rust_bert::bert::{BertModel, BertConfig, BertEmbeddings};
    /// # use tch::{nn, Device, Tensor, no_grad, Kind};
    /// # use rust_bert::Config;
    /// # use std::path::Path;
    /// # let config_path = Path::new("path/to/config.json");
    /// # let device = Device::Cpu;
    /// # let vs = nn::VarStore::new(device);
    /// # let config = BertConfig::from_file(config_path);
    /// # let bert_model: BertModel<BertEmbeddings> = BertModel::new(&vs.root(), &config);
    /// let (batch_size, sequence_length) = (64, 128);
    /// let input_tensor = Tensor::rand(&[batch_size, sequence_length], (Kind::Int64, device));
    /// let mask = Tensor::zeros(&[batch_size, sequence_length], (Kind::Int64, device));
    /// let token_type_ids = Tensor::zeros(&[batch_size, sequence_length], (Kind::Int64, device));
    /// let position_ids = Tensor::arange(sequence_length, (Kind::Int64, device))
    ///     .expand(&[batch_size, sequence_length], true);
    ///
    /// let model_output = no_grad(|| {
    ///     bert_model
    ///         .forward_t(
    ///             Some(&input_tensor),
    ///             Some(&mask),
    ///             Some(&token_type_ids),
    ///             Some(&position_ids),
    ///             None,
    ///             None,
    ///             None,
    ///             false,
    ///         )
    ///         .unwrap()
    /// });
    /// ```
    pub fn forward_t(
        &self,
        input_ids: Option<&Tensor>,
        mask: Option<&Tensor>,
        token_type_ids: Option<&Tensor>,
        position_ids: Option<&Tensor>,
        input_embeds: Option<&Tensor>,
        encoder_hidden_states: Option<&Tensor>,
        encoder_mask: Option<&Tensor>,
        train: bool,
    ) -> Result<BertModelOutput, RustBertError> {
        let (input_shape, device) =
            get_shape_and_device_from_ids_embeddings_pair(input_ids, input_embeds)?;

        let calc_mask = Tensor::ones(&input_shape, (Kind::Int8, device));
        let mask = mask.unwrap_or(&calc_mask);

        let extended_attention_mask = match mask.dim() {
            3 => mask.unsqueeze(1),
            2 => {
                if self.is_decoder {
                    let seq_ids = Tensor::arange(input_shape[1], (Kind::Int8, device));
                    let causal_mask = seq_ids.unsqueeze(0).unsqueeze(0).repeat(&[
                        input_shape[0],
                        input_shape[1],
                        1,
                    ]);
                    let causal_mask = causal_mask.le_tensor(&seq_ids.unsqueeze(0).unsqueeze(-1));
                    causal_mask * mask.unsqueeze(1).unsqueeze(1)
                } else {
                    mask.unsqueeze(1).unsqueeze(1)
                }
            }
            _ => {
                return Err(RustBertError::ValueError(
                    "Invalid attention mask dimension, must be 2 or 3".into(),
                ));
            }
        };

        let embedding_output = self.embeddings.forward_t(
            input_ids,
            token_type_ids,
            position_ids,
            input_embeds,
            train,
        )?;

        let extended_attention_mask: Tensor =
            ((extended_attention_mask.ones_like() - extended_attention_mask) * -10000.0)
                .to_kind(embedding_output.kind());

        let encoder_extended_attention_mask: Option<Tensor> =
            if self.is_decoder & encoder_hidden_states.is_some() {
                let encoder_hidden_states = encoder_hidden_states.as_ref().unwrap();
                let encoder_hidden_states_shape = encoder_hidden_states.size();
                let encoder_mask = match encoder_mask {
                    Some(value) => value.copy(),
                    None => Tensor::ones(
                        &[
                            encoder_hidden_states_shape[0],
                            encoder_hidden_states_shape[1],
                        ],
                        (Kind::Int8, device),
                    ),
                };
                match encoder_mask.dim() {
                    2 => Some(encoder_mask.unsqueeze(1).unsqueeze(1)),
                    3 => Some(encoder_mask.unsqueeze(1)),
                    _ => {
                        return Err(RustBertError::ValueError(
                            "Invalid attention mask dimension, must be 2 or 3".into(),
                        ));
                    }
                }
            } else {
                None
            };

        let encoder_output = self.encoder.forward_t(
            &embedding_output,
            Some(&extended_attention_mask),
            encoder_hidden_states,
            encoder_extended_attention_mask.as_ref(),
            train,
        );

        let pooled_output = self
            .pooler
            .as_ref()
            .map(|pooler| pooler.forward(&encoder_output.hidden_state));

        Ok(BertModelOutput {
            hidden_state: encoder_output.hidden_state,
            pooled_output,
            all_hidden_states: encoder_output.all_hidden_states,
            all_attentions: encoder_output.all_attentions,
        })
    }
}

pub struct BertPredictionHeadTransform {
    dense: nn::Linear,
    activation: TensorFunction,
    layer_norm: nn::LayerNorm,
}

impl BertPredictionHeadTransform {
    pub fn new<'p, P>(p: P, config: &BertConfig) -> BertPredictionHeadTransform
    where
        P: Borrow<nn::Path<'p>>,
    {
        let p = p.borrow();

        let dense = nn::linear(
            p / "dense",
            config.hidden_size,
            config.hidden_size,
            Default::default(),
        );
        let activation = config.hidden_act.get_function();
        let layer_norm_config = nn::LayerNormConfig {
            eps: 1e-12,
            ..Default::default()
        };
        let layer_norm =
            nn::layer_norm(p / "LayerNorm", vec![config.hidden_size], layer_norm_config);

        BertPredictionHeadTransform {
            dense,
            activation,
            layer_norm,
        }
    }

    pub fn forward(&self, hidden_states: &Tensor) -> Tensor {
<<<<<<< HEAD
        ((&self.activation.get_fn())(&hidden_states.apply(&self.dense))).apply(&self.layer_norm)
=======
        self.activation.get_fn()(&hidden_states.apply(&self.dense)).apply(&self.layer_norm)
>>>>>>> eff70821
    }
}

pub struct BertLMPredictionHead {
    transform: BertPredictionHeadTransform,
    decoder: LinearNoBias,
    bias: Tensor,
}

impl BertLMPredictionHead {
    pub fn new<'p, P>(p: P, config: &BertConfig) -> BertLMPredictionHead
    where
        P: Borrow<nn::Path<'p>>,
    {
        let p = p.borrow() / "predictions";
        let transform = BertPredictionHeadTransform::new(&p / "transform", config);
        let decoder = linear_no_bias(
            &p / "decoder",
            config.hidden_size,
            config.vocab_size,
            Default::default(),
        );
        let bias = p.var("bias", &[config.vocab_size], Init::KaimingUniform);

        BertLMPredictionHead {
            transform,
            decoder,
            bias,
        }
    }

    pub fn forward(&self, hidden_states: &Tensor) -> Tensor {
        self.transform.forward(hidden_states).apply(&self.decoder) + &self.bias
    }
}

/// # BERT for masked language model
/// Base BERT model with a masked language model head to predict missing tokens, for example `"Looks like one [MASK] is missing" -> "person"`
/// It is made of the following blocks:
/// - `bert`: Base BertModel
/// - `cls`: BERT LM prediction head
pub struct BertForMaskedLM {
    bert: BertModel<BertEmbeddings>,
    cls: BertLMPredictionHead,
}

impl BertForMaskedLM {
    /// Build a new `BertForMaskedLM`
    ///
    /// # Arguments
    ///
    /// * `p` - Variable store path for the root of the BertForMaskedLM model
    /// * `config` - `BertConfig` object defining the model architecture and vocab size
    ///
    /// # Example
    ///
    /// ```no_run
    /// use rust_bert::bert::{BertConfig, BertForMaskedLM};
    /// use rust_bert::Config;
    /// use std::path::Path;
    /// use tch::{nn, Device};
    ///
    /// let config_path = Path::new("path/to/config.json");
    /// let device = Device::Cpu;
    /// let p = nn::VarStore::new(device);
    /// let config = BertConfig::from_file(config_path);
    /// let bert = BertForMaskedLM::new(&p.root() / "bert", &config);
    /// ```
    pub fn new<'p, P>(p: P, config: &BertConfig) -> BertForMaskedLM
    where
        P: Borrow<nn::Path<'p>>,
    {
        let p = p.borrow();

        let bert = BertModel::new(p / "bert", config);
        let cls = BertLMPredictionHead::new(p / "cls", config);

        BertForMaskedLM { bert, cls }
    }

    /// Forward pass through the model
    ///
    /// # Arguments
    ///
    /// * `input_ids` - Optional input tensor of shape (*batch size*, *sequence_length*). If None, pre-computed embeddings must be provided (see *input_embeds*)
    /// * `mask` - Optional mask of shape (*batch size*, *sequence_length*). Masked position have value 0, non-masked value 1. If None set to 1
    /// * `token_type_ids` -Optional segment id of shape (*batch size*, *sequence_length*). Convention is value of 0 for the first sentence (incl. *SEP*) and 1 for the second sentence. If None set to 0.
    /// * `position_ids` - Optional position ids of shape (*batch size*, *sequence_length*). If None, will be incremented from 0.
    /// * `input_embeds` - Optional pre-computed input embeddings of shape (*batch size*, *sequence_length*, *hidden_size*). If None, input ids must be provided (see *input_ids*)
    /// * `encoder_hidden_states` - Optional encoder hidden state of shape (*batch size*, *encoder_sequence_length*, *hidden_size*). If the model is defined as a decoder and the *encoder_hidden_states* is not None, used in the cross-attention layer as keys and values (query from the decoder).
    /// * `encoder_mask` - Optional encoder attention mask of shape (*batch size*, *encoder_sequence_length*). If the model is defined as a decoder and the *encoder_hidden_states* is not None, used to mask encoder values. Positions with value 0 will be masked.
    /// * `train` - boolean flag to turn on/off the dropout layers in the model. Should be set to false for inference.
    ///
    /// # Returns
    ///
    /// * `BertMaskedLMOutput` containing:
    ///   - `prediction_scores` - `Tensor` of shape (*batch size*, *sequence_length*, *vocab_size*)
    ///   - `all_hidden_states` - `Option<Vec<Tensor>>` of length *num_hidden_layers* with shape (*batch size*, *sequence_length*, *hidden_size*)
    ///   - `all_attentions` - `Option<Vec<Tensor>>` of length *num_hidden_layers* with shape (*batch size*, *sequence_length*, *hidden_size*)
    ///
    /// # Example
    ///
    /// ```no_run
    /// # use rust_bert::bert::{BertForMaskedLM, BertConfig};
    /// # use tch::{nn, Device, Tensor, no_grad, Kind};
    /// # use rust_bert::Config;
    /// # use std::path::Path;
    /// # let config_path = Path::new("path/to/config.json");
    /// # let device = Device::Cpu;
    /// # let vs = nn::VarStore::new(device);
    /// # let config = BertConfig::from_file(config_path);
    /// # let bert_model = BertForMaskedLM::new(&vs.root(), &config);
    /// let (batch_size, sequence_length) = (64, 128);
    /// let input_tensor = Tensor::rand(&[batch_size, sequence_length], (Kind::Int64, device));
    /// let mask = Tensor::zeros(&[batch_size, sequence_length], (Kind::Int64, device));
    /// let token_type_ids = Tensor::zeros(&[batch_size, sequence_length], (Kind::Int64, device));
    /// let position_ids = Tensor::arange(sequence_length, (Kind::Int64, device))
    ///     .expand(&[batch_size, sequence_length], true);
    ///
    /// let model_output = no_grad(|| {
    ///     bert_model.forward_t(
    ///         Some(&input_tensor),
    ///         Some(&mask),
    ///         Some(&token_type_ids),
    ///         Some(&position_ids),
    ///         None,
    ///         None,
    ///         None,
    ///         false,
    ///     )
    /// });
    /// ```
    pub fn forward_t(
        &self,
        input_ids: Option<&Tensor>,
        mask: Option<&Tensor>,
        token_type_ids: Option<&Tensor>,
        position_ids: Option<&Tensor>,
        input_embeds: Option<&Tensor>,
        encoder_hidden_states: Option<&Tensor>,
        encoder_mask: Option<&Tensor>,
        train: bool,
    ) -> BertMaskedLMOutput {
        let base_model_output = self
            .bert
            .forward_t(
                input_ids,
                mask,
                token_type_ids,
                position_ids,
                input_embeds,
                encoder_hidden_states,
                encoder_mask,
                train,
            )
            .unwrap();

        let prediction_scores = self.cls.forward(&base_model_output.hidden_state);
        BertMaskedLMOutput {
            prediction_scores,
            all_hidden_states: base_model_output.all_hidden_states,
            all_attentions: base_model_output.all_attentions,
        }
    }
}

/// # BERT for sequence classification
/// Base BERT model with a classifier head to perform sentence or document-level classification
/// It is made of the following blocks:
/// - `bert`: Base BertModel
/// - `classifier`: BERT linear layer for classification
pub struct BertForSequenceClassification {
    bert: BertModel<BertEmbeddings>,
    dropout: Dropout,
    classifier: nn::Linear,
}

impl BertForSequenceClassification {
    /// Build a new `BertForSequenceClassification`
    ///
    /// # Arguments
    ///
    /// * `p` - Variable store path for the root of the BertForSequenceClassification model
    /// * `config` - `BertConfig` object defining the model architecture and number of classes
    ///
    /// # Example
    ///
    /// ```no_run
    /// use rust_bert::bert::{BertConfig, BertForSequenceClassification};
    /// use rust_bert::Config;
    /// use std::path::Path;
    /// use tch::{nn, Device};
    ///
    /// let config_path = Path::new("path/to/config.json");
    /// let device = Device::Cpu;
    /// let p = nn::VarStore::new(device);
    /// let config = BertConfig::from_file(config_path);
    /// let bert = BertForSequenceClassification::new(&p.root() / "bert", &config);
    /// ```
    pub fn new<'p, P>(p: P, config: &BertConfig) -> BertForSequenceClassification
    where
        P: Borrow<nn::Path<'p>>,
    {
        let p = p.borrow();

        let bert = BertModel::new(p / "bert", config);
        let dropout = Dropout::new(config.hidden_dropout_prob);
        let num_labels = config
            .id2label
            .as_ref()
            .expect("num_labels not provided in configuration")
            .len() as i64;
        let classifier = nn::linear(
            p / "classifier",
            config.hidden_size,
            num_labels,
            Default::default(),
        );

        BertForSequenceClassification {
            bert,
            dropout,
            classifier,
        }
    }

    /// Forward pass through the model
    ///
    /// # Arguments
    ///
    /// * `input_ids` - Optional input tensor of shape (*batch size*, *sequence_length*). If None, pre-computed embeddings must be provided (see `input_embeds`)
    /// * `mask` - Optional mask of shape (*batch size*, *sequence_length*). Masked position have value 0, non-masked value 1. If None set to 1
    /// * `token_type_ids` -Optional segment id of shape (*batch size*, *sequence_length*). Convention is value of 0 for the first sentence (incl. *SEP*) and 1 for the second sentence. If None set to 0.
    /// * `position_ids` - Optional position ids of shape (*batch size*, *sequence_length*). If None, will be incremented from 0.
    /// * `input_embeds` - Optional pre-computed input embeddings of shape (*batch size*, *sequence_length*, *hidden_size*). If None, input ids must be provided (see `input_ids`)
    /// * `train` - boolean flag to turn on/off the dropout layers in the model. Should be set to false for inference.
    ///
    /// # Returns
    ///
    /// * `BertSequenceClassificationOutput` containing:
    ///   - `logits` - `Tensor` of shape (*batch size*, *num_labels*)
    ///   - `all_hidden_states` - `Option<Vec<Tensor>>` of length *num_hidden_layers* with shape (*batch size*, *sequence_length*, *hidden_size*)
    ///   - `all_attentions` - `Option<Vec<Tensor>>` of length *num_hidden_layers* with shape (*batch size*, *sequence_length*, *hidden_size*)
    ///
    /// # Example
    ///
    /// ```no_run
    /// # use rust_bert::bert::{BertForSequenceClassification, BertConfig};
    /// # use tch::{nn, Device, Tensor, no_grad, Kind};
    /// # use rust_bert::Config;
    /// # use std::path::Path;
    /// # let config_path = Path::new("path/to/config.json");
    /// # let device = Device::Cpu;
    /// # let vs = nn::VarStore::new(device);
    /// # let config = BertConfig::from_file(config_path);
    /// # let bert_model = BertForSequenceClassification::new(&vs.root(), &config);
    /// let (batch_size, sequence_length) = (64, 128);
    /// let input_tensor = Tensor::rand(&[batch_size, sequence_length], (Kind::Int64, device));
    /// let mask = Tensor::zeros(&[batch_size, sequence_length], (Kind::Int64, device));
    /// let token_type_ids = Tensor::zeros(&[batch_size, sequence_length], (Kind::Int64, device));
    /// let position_ids = Tensor::arange(sequence_length, (Kind::Int64, device))
    ///     .expand(&[batch_size, sequence_length], true);
    ///
    /// let model_output = no_grad(|| {
    ///     bert_model.forward_t(
    ///         Some(&input_tensor),
    ///         Some(&mask),
    ///         Some(&token_type_ids),
    ///         Some(&position_ids),
    ///         None,
    ///         false,
    ///     )
    /// });
    /// ```
    pub fn forward_t(
        &self,
        input_ids: Option<&Tensor>,
        mask: Option<&Tensor>,
        token_type_ids: Option<&Tensor>,
        position_ids: Option<&Tensor>,
        input_embeds: Option<&Tensor>,
        train: bool,
    ) -> BertSequenceClassificationOutput {
        let base_model_output = self
            .bert
            .forward_t(
                input_ids,
                mask,
                token_type_ids,
                position_ids,
                input_embeds,
                None,
                None,
                train,
            )
            .unwrap();

        let logits = base_model_output
            .pooled_output
            .unwrap()
            .apply_t(&self.dropout, train)
            .apply(&self.classifier);
        BertSequenceClassificationOutput {
            logits,
            all_hidden_states: base_model_output.all_hidden_states,
            all_attentions: base_model_output.all_attentions,
        }
    }
}

/// # BERT for multiple choices
/// Multiple choices model using a BERT base model and a linear classifier.
/// Input should be in the form `[CLS] Context [SEP] Possible choice [SEP]`. The choice is made along the batch axis,
/// assuming all elements of the batch are alternatives to be chosen from for a given context.
/// It is made of the following blocks:
/// - `bert`: Base BertModel
/// - `classifier`: Linear layer for multiple choices
pub struct BertForMultipleChoice {
    bert: BertModel<BertEmbeddings>,
    dropout: Dropout,
    classifier: nn::Linear,
}

impl BertForMultipleChoice {
    /// Build a new `BertForMultipleChoice`
    ///
    /// # Arguments
    ///
    /// * `p` - Variable store path for the root of the BertForMultipleChoice model
    /// * `config` - `BertConfig` object defining the model architecture
    ///
    /// # Example
    ///
    /// ```no_run
    /// use rust_bert::bert::{BertConfig, BertForMultipleChoice};
    /// use rust_bert::Config;
    /// use std::path::Path;
    /// use tch::{nn, Device};
    ///
    /// let config_path = Path::new("path/to/config.json");
    /// let device = Device::Cpu;
    /// let p = nn::VarStore::new(device);
    /// let config = BertConfig::from_file(config_path);
    /// let bert = BertForMultipleChoice::new(&p.root() / "bert", &config);
    /// ```
    pub fn new<'p, P>(p: P, config: &BertConfig) -> BertForMultipleChoice
    where
        P: Borrow<nn::Path<'p>>,
    {
        let p = p.borrow();

        let bert = BertModel::new(p / "bert", config);
        let dropout = Dropout::new(config.hidden_dropout_prob);
        let classifier = nn::linear(p / "classifier", config.hidden_size, 1, Default::default());

        BertForMultipleChoice {
            bert,
            dropout,
            classifier,
        }
    }

    /// Forward pass through the model
    ///
    /// # Arguments
    ///
    /// * `input_ids` - Input tensor of shape (*batch size*, *sequence_length*).
    /// * `mask` - Optional mask of shape (*batch size*, *sequence_length*). Masked position have value 0, non-masked value 1. If None set to 1
    /// * `token_type_ids` -Optional segment id of shape (*batch size*, *sequence_length*). Convention is value of 0 for the first sentence (incl. *SEP*) and 1 for the second sentence. If None set to 0.
    /// * `position_ids` - Optional position ids of shape (*batch size*, *sequence_length*). If None, will be incremented from 0.
    /// * `train` - boolean flag to turn on/off the dropout layers in the model. Should be set to false for inference.
    ///
    /// # Returns
    ///
    /// * `BertSequenceClassificationOutput` containing:
    ///   - `logits` - `Tensor` of shape (*1*, *batch size*) containing the logits for each of the alternatives given
    ///   - `all_hidden_states` - `Option<Vec<Tensor>>` of length *num_hidden_layers* with shape (*batch size*, *sequence_length*, *hidden_size*)
    ///   - `all_attentions` - `Option<Vec<Tensor>>` of length *num_hidden_layers* with shape (*batch size*, *sequence_length*, *hidden_size*)
    ///
    /// # Example
    ///
    /// ```no_run
    /// # use rust_bert::bert::{BertForMultipleChoice, BertConfig};
    /// # use tch::{nn, Device, Tensor, no_grad};
    /// # use rust_bert::Config;
    /// # use std::path::Path;
    /// # use tch::kind::Kind::Int64;
    /// # let config_path = Path::new("path/to/config.json");
    /// # let device = Device::Cpu;
    /// # let vs = nn::VarStore::new(device);
    /// # let config = BertConfig::from_file(config_path);
    /// # let bert_model = BertForMultipleChoice::new(&vs.root(), &config);
    /// let (num_choices, sequence_length) = (3, 128);
    /// let input_tensor = Tensor::rand(&[num_choices, sequence_length], (Int64, device));
    /// let mask = Tensor::zeros(&[num_choices, sequence_length], (Int64, device));
    /// let token_type_ids = Tensor::zeros(&[num_choices, sequence_length], (Int64, device));
    /// let position_ids = Tensor::arange(sequence_length, (Int64, device))
    ///     .expand(&[num_choices, sequence_length], true);
    ///
    /// let model_output = no_grad(|| {
    ///     bert_model.forward_t(
    ///         &input_tensor,
    ///         Some(&mask),
    ///         Some(&token_type_ids),
    ///         Some(&position_ids),
    ///         false,
    ///     )
    /// });
    /// ```
    pub fn forward_t(
        &self,
        input_ids: &Tensor,
        mask: Option<&Tensor>,
        token_type_ids: Option<&Tensor>,
        position_ids: Option<&Tensor>,
        train: bool,
    ) -> BertSequenceClassificationOutput {
        let num_choices = input_ids.size()[1];

        let input_ids = input_ids.view((-1, *input_ids.size().last().unwrap()));
        let mask = mask.map(|tensor| tensor.view((-1, *tensor.size().last().unwrap())));
        let token_type_ids =
            token_type_ids.map(|tensor| tensor.view((-1, *tensor.size().last().unwrap())));
        let position_ids =
            position_ids.map(|tensor| tensor.view((-1, *tensor.size().last().unwrap())));

        let base_model_output = self
            .bert
            .forward_t(
                Some(&input_ids),
                mask.as_ref(),
                token_type_ids.as_ref(),
                position_ids.as_ref(),
                None,
                None,
                None,
                train,
            )
            .unwrap();

        let logits = base_model_output
            .pooled_output
            .unwrap()
            .apply_t(&self.dropout, train)
            .apply(&self.classifier)
            .view((-1, num_choices));
        BertSequenceClassificationOutput {
            logits,
            all_hidden_states: base_model_output.all_hidden_states,
            all_attentions: base_model_output.all_attentions,
        }
    }
}

/// # BERT for token classification (e.g. NER, POS)
/// Token-level classifier predicting a label for each token provided. Note that because of wordpiece tokenization, the labels predicted are
/// not necessarily aligned with words in the sentence.
/// It is made of the following blocks:
/// - `bert`: Base BertModel
/// - `classifier`: Linear layer for token classification
pub struct BertForTokenClassification {
    bert: BertModel<BertEmbeddings>,
    dropout: Dropout,
    classifier: nn::Linear,
}

impl BertForTokenClassification {
    /// Build a new `BertForTokenClassification`
    ///
    /// # Arguments
    ///
    /// * `p` - Variable store path for the root of the BertForTokenClassification model
    /// * `config` - `BertConfig` object defining the model architecture, number of output labels and label mapping
    ///
    /// # Example
    ///
    /// ```no_run
    /// use rust_bert::bert::{BertConfig, BertForTokenClassification};
    /// use rust_bert::Config;
    /// use std::path::Path;
    /// use tch::{nn, Device};
    ///
    /// let config_path = Path::new("path/to/config.json");
    /// let device = Device::Cpu;
    /// let p = nn::VarStore::new(device);
    /// let config = BertConfig::from_file(config_path);
    /// let bert = BertForTokenClassification::new(&p.root() / "bert", &config);
    /// ```
    pub fn new<'p, P>(p: P, config: &BertConfig) -> BertForTokenClassification
    where
        P: Borrow<nn::Path<'p>>,
    {
        let p = p.borrow();

        let bert = BertModel::new(p / "bert", config);
        let dropout = Dropout::new(config.hidden_dropout_prob);
        let num_labels = config
            .id2label
            .as_ref()
            .expect("num_labels not provided in configuration")
            .len() as i64;
        let classifier = nn::linear(
            p / "classifier",
            config.hidden_size,
            num_labels,
            Default::default(),
        );

        BertForTokenClassification {
            bert,
            dropout,
            classifier,
        }
    }

    /// Forward pass through the model
    ///
    /// # Arguments
    ///
    /// * `input_ids` - Optional input tensor of shape (*batch size*, *sequence_length*). If None, pre-computed embeddings must be provided (see `input_embeds`)
    /// * `mask` - Optional mask of shape (*batch size*, *sequence_length*). Masked position have value 0, non-masked value 1. If None set to 1
    /// * `token_type_ids` -Optional segment id of shape (*batch size*, *sequence_length*). Convention is value of 0 for the first sentence (incl. *SEP*) and 1 for the second sentence. If None set to 0.
    /// * `position_ids` - Optional position ids of shape (*batch size*, *sequence_length*). If None, will be incremented from 0.
    /// * `input_embeds` - Optional pre-computed input embeddings of shape (*batch size*, *sequence_length*, *hidden_size*). If None, input ids must be provided (see `input_ids`)
    /// * `train` - boolean flag to turn on/off the dropout layers in the model. Should be set to false for inference.
    ///
    /// # Returns
    ///
    /// * `BertTokenClassificationOutput` containing:
    ///   - `logits` - `Tensor` of shape (*batch size*, *sequence_length*, *num_labels*) containing the logits for each of the input tokens and classes
    ///   - `all_hidden_states` - `Option<Vec<Tensor>>` of length *num_hidden_layers* with shape (*batch size*, *sequence_length*, *hidden_size*)
    ///   - `all_attentions` - `Option<Vec<Tensor>>` of length *num_hidden_layers* with shape (*batch size*, *sequence_length*, *hidden_size*)
    ///
    /// # Example
    ///
    /// ```no_run
    /// # use rust_bert::bert::{BertForTokenClassification, BertConfig};
    /// # use tch::{nn, Device, Tensor, no_grad};
    /// # use rust_bert::Config;
    /// # use std::path::Path;
    /// # use tch::kind::Kind::Int64;
    /// # let config_path = Path::new("path/to/config.json");
    /// # let device = Device::Cpu;
    /// # let vs = nn::VarStore::new(device);
    /// # let config = BertConfig::from_file(config_path);
    /// # let bert_model = BertForTokenClassification::new(&vs.root(), &config);
    /// let (batch_size, sequence_length) = (64, 128);
    /// let input_tensor = Tensor::rand(&[batch_size, sequence_length], (Int64, device));
    /// let mask = Tensor::zeros(&[batch_size, sequence_length], (Int64, device));
    /// let token_type_ids = Tensor::zeros(&[batch_size, sequence_length], (Int64, device));
    /// let position_ids = Tensor::arange(sequence_length, (Int64, device))
    ///     .expand(&[batch_size, sequence_length], true);
    ///
    /// let model_output = no_grad(|| {
    ///     bert_model.forward_t(
    ///         Some(&input_tensor),
    ///         Some(&mask),
    ///         Some(&token_type_ids),
    ///         Some(&position_ids),
    ///         None,
    ///         false,
    ///     )
    /// });
    /// ```
    pub fn forward_t(
        &self,
        input_ids: Option<&Tensor>,
        mask: Option<&Tensor>,
        token_type_ids: Option<&Tensor>,
        position_ids: Option<&Tensor>,
        input_embeds: Option<&Tensor>,
        train: bool,
    ) -> BertTokenClassificationOutput {
        let base_model_output = self
            .bert
            .forward_t(
                input_ids,
                mask,
                token_type_ids,
                position_ids,
                input_embeds,
                None,
                None,
                train,
            )
            .unwrap();

        let logits = base_model_output
            .hidden_state
            .apply_t(&self.dropout, train)
            .apply(&self.classifier);
        BertTokenClassificationOutput {
            logits,
            all_hidden_states: base_model_output.all_hidden_states,
            all_attentions: base_model_output.all_attentions,
        }
    }
}

/// # BERT for question answering
/// Extractive question-answering model based on a BERT language model. Identifies the segment of a context that answers a provided question.
/// Please note that a significant amount of pre- and post-processing is required to perform end-to-end question answering.
/// See the question answering pipeline (also provided in this crate) for more details.
/// It is made of the following blocks:
/// - `bert`: Base BertModel
/// - `qa_outputs`: Linear layer for question answering
pub struct BertForQuestionAnswering {
    bert: BertModel<BertEmbeddings>,
    qa_outputs: nn::Linear,
}

impl BertForQuestionAnswering {
    /// Build a new `BertForQuestionAnswering`
    ///
    /// # Arguments
    ///
    /// * `p` - Variable store path for the root of the BertForQuestionAnswering model
    /// * `config` - `BertConfig` object defining the model architecture
    ///
    /// # Example
    ///
    /// ```no_run
    /// use rust_bert::bert::{BertConfig, BertForQuestionAnswering};
    /// use rust_bert::Config;
    /// use std::path::Path;
    /// use tch::{nn, Device};
    ///
    /// let config_path = Path::new("path/to/config.json");
    /// let device = Device::Cpu;
    /// let p = nn::VarStore::new(device);
    /// let config = BertConfig::from_file(config_path);
    /// let bert = BertForQuestionAnswering::new(&p.root() / "bert", &config);
    /// ```
    pub fn new<'p, P>(p: P, config: &BertConfig) -> BertForQuestionAnswering
    where
        P: Borrow<nn::Path<'p>>,
    {
        let p = p.borrow();

        let bert = BertModel::new(p / "bert", config);
        let num_labels = 2;
        let qa_outputs = nn::linear(
            p / "qa_outputs",
            config.hidden_size,
            num_labels,
            Default::default(),
        );

        BertForQuestionAnswering { bert, qa_outputs }
    }

    /// Forward pass through the model
    ///
    /// # Arguments
    ///
    /// * `input_ids` - Optional input tensor of shape (*batch size*, *sequence_length*). If None, pre-computed embeddings must be provided (see `input_embeds`)
    /// * `mask` - Optional mask of shape (*batch size*, *sequence_length*). Masked position have value 0, non-masked value 1. If None set to 1
    /// * `token_type_ids` -Optional segment id of shape (*batch size*, *sequence_length*). Convention is value of 0 for the first sentence (incl. *SEP*) and 1 for the second sentence. If None set to 0.
    /// * `position_ids` - Optional position ids of shape (*batch size*, *sequence_length*). If None, will be incremented from 0.
    /// * `input_embeds` - Optional pre-computed input embeddings of shape (*batch size*, *sequence_length*, *hidden_size*). If None, input ids must be provided (see `input_ids`)
    /// * `train` - boolean flag to turn on/off the dropout layers in the model. Should be set to false for inference.
    ///
    /// # Returns
    ///
    /// * `BertQuestionAnsweringOutput` containing:
    ///   - `start_logits` - `Tensor` of shape (*batch size*, *sequence_length*) containing the logits for start of the answer
    ///   - `end_logits` - `Tensor` of shape (*batch size*, *sequence_length*) containing the logits for end of the answer
    ///   - `all_hidden_states` - `Option<Vec<Tensor>>` of length *num_hidden_layers* with shape (*batch size*, *sequence_length*, *hidden_size*)
    ///   - `all_attentions` - `Option<Vec<Vec<Tensor>>>` of length *num_hidden_layers* with shape (*batch size*, *sequence_length*, *hidden_size*)
    ///
    /// # Example
    ///
    /// ```no_run
    /// # use rust_bert::bert::{BertForQuestionAnswering, BertConfig};
    /// # use tch::{nn, Device, Tensor, no_grad};
    /// # use rust_bert::Config;
    /// # use std::path::Path;
    /// # use tch::kind::Kind::Int64;
    /// # let config_path = Path::new("path/to/config.json");
    /// # let device = Device::Cpu;
    /// # let vs = nn::VarStore::new(device);
    /// # let config = BertConfig::from_file(config_path);
    /// # let bert_model = BertForQuestionAnswering::new(&vs.root(), &config);
    /// let (batch_size, sequence_length) = (64, 128);
    /// let input_tensor = Tensor::rand(&[batch_size, sequence_length], (Int64, device));
    /// let mask = Tensor::zeros(&[batch_size, sequence_length], (Int64, device));
    /// let token_type_ids = Tensor::zeros(&[batch_size, sequence_length], (Int64, device));
    /// let position_ids = Tensor::arange(sequence_length, (Int64, device))
    ///     .expand(&[batch_size, sequence_length], true);
    ///
    /// let model_output = no_grad(|| {
    ///     bert_model.forward_t(
    ///         Some(&input_tensor),
    ///         Some(&mask),
    ///         Some(&token_type_ids),
    ///         Some(&position_ids),
    ///         None,
    ///         false,
    ///     )
    /// });
    /// ```
    pub fn forward_t(
        &self,
        input_ids: Option<&Tensor>,
        mask: Option<&Tensor>,
        token_type_ids: Option<&Tensor>,
        position_ids: Option<&Tensor>,
        input_embeds: Option<&Tensor>,
        train: bool,
    ) -> BertQuestionAnsweringOutput {
        let base_model_output = self
            .bert
            .forward_t(
                input_ids,
                mask,
                token_type_ids,
                position_ids,
                input_embeds,
                None,
                None,
                train,
            )
            .unwrap();

        let sequence_output = base_model_output.hidden_state.apply(&self.qa_outputs);
        let logits = sequence_output.split(1, -1);
        let (start_logits, end_logits) = (&logits[0], &logits[1]);
        let start_logits = start_logits.squeeze_dim(-1);
        let end_logits = end_logits.squeeze_dim(-1);

        BertQuestionAnsweringOutput {
            start_logits,
            end_logits,
            all_hidden_states: base_model_output.all_hidden_states,
            all_attentions: base_model_output.all_attentions,
        }
    }
}

/// Container for the BERT model output.
pub struct BertModelOutput {
    /// Last hidden states from the model
    pub hidden_state: Tensor,
    /// Pooled output (hidden state for the first token)
    pub pooled_output: Option<Tensor>,
    /// Hidden states for all intermediate layers
    pub all_hidden_states: Option<Vec<Tensor>>,
    /// Attention weights for all intermediate layers
    pub all_attentions: Option<Vec<Tensor>>,
}

/// Container for the BERT masked LM model output.
pub struct BertMaskedLMOutput {
    /// Logits for the vocabulary items at each sequence position
    pub prediction_scores: Tensor,
    /// Hidden states for all intermediate layers
    pub all_hidden_states: Option<Vec<Tensor>>,
    /// Attention weights for all intermediate layers
    pub all_attentions: Option<Vec<Tensor>>,
}

/// Container for the BERT sequence classification model output.
pub struct BertSequenceClassificationOutput {
    /// Logits for each input (sequence) for each target class
    pub logits: Tensor,
    /// Hidden states for all intermediate layers
    pub all_hidden_states: Option<Vec<Tensor>>,
    /// Attention weights for all intermediate layers
    pub all_attentions: Option<Vec<Tensor>>,
}

/// Container for the BERT token classification model output.
pub struct BertTokenClassificationOutput {
    /// Logits for each sequence item (token) for each target class
    pub logits: Tensor,
    /// Hidden states for all intermediate layers
    pub all_hidden_states: Option<Vec<Tensor>>,
    /// Attention weights for all intermediate layers
    pub all_attentions: Option<Vec<Tensor>>,
}

/// Container for the BERT question answering model output.
pub struct BertQuestionAnsweringOutput {
    /// Logits for the start position for token of each input sequence
    pub start_logits: Tensor,
    /// Logits for the end position for token of each input sequence
    pub end_logits: Tensor,
    /// Hidden states for all intermediate layers
    pub all_hidden_states: Option<Vec<Tensor>>,
    /// Attention weights for all intermediate layers
    pub all_attentions: Option<Vec<Tensor>>,
}

#[cfg(test)]
mod test {
    use tch::Device;

    use crate::{
        resources::{RemoteResource, ResourceProvider},
        Config,
    };

    use super::*;

    #[test]
    #[ignore] // compilation is enough, no need to run
    fn bert_model_send() {
        let config_resource = Box::new(RemoteResource::from_pretrained(BertConfigResources::BERT));
        let config_path = config_resource.get_local_path().expect("");

        //    Set-up masked LM model
        let device = Device::cuda_if_available();
        let vs = tch::nn::VarStore::new(device);
        let config = BertConfig::from_file(config_path);

        let _: Box<dyn Send> = Box::new(BertModel::<BertEmbeddings>::new(&vs.root(), &config));
    }
}<|MERGE_RESOLUTION|>--- conflicted
+++ resolved
@@ -416,11 +416,7 @@
     }
 
     pub fn forward(&self, hidden_states: &Tensor) -> Tensor {
-<<<<<<< HEAD
-        ((&self.activation.get_fn())(&hidden_states.apply(&self.dense))).apply(&self.layer_norm)
-=======
         self.activation.get_fn()(&hidden_states.apply(&self.dense)).apply(&self.layer_norm)
->>>>>>> eff70821
     }
 }
 
