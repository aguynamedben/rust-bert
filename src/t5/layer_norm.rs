// Copyright 2018 Mesh TensorFlow authors, T5 Authors and HuggingFace Inc. team.
// Copyright 2020 Guillaume Becquin
// Licensed under the Apache License, Version 2.0 (the "License");
// you may not use this file except in compliance with the License.
// You may obtain a copy of the License at
//     http://www.apache.org/licenses/LICENSE-2.0
// Unless required by applicable law or agreed to in writing, software
// distributed under the License is distributed on an "AS IS" BASIS,
// WITHOUT WARRANTIES OR CONDITIONS OF ANY KIND, either express or implied.
// See the License for the specific language governing permissions and
// limitations under the License.

use std::borrow::Borrow;
use tch::nn::{Init, Module};
use tch::{nn, Kind, Tensor};

#[derive(Debug)]
pub struct T5LayerNorm {
    weight: Tensor,
    epsilon: f64,
}

impl T5LayerNorm {
    pub fn new<'p, P>(p: P, hidden_size: i64, epsilon: f64) -> T5LayerNorm
    where
        P: Borrow<nn::Path<'p>>,
    {
        let weight = p.borrow().var("weight", &[hidden_size], Init::Const(1.0));
        T5LayerNorm { weight, epsilon }
    }
}

impl Module for T5LayerNorm {
    fn forward(&self, x: &Tensor) -> Tensor {
<<<<<<< HEAD
        let input_type = x.kind();
        let variance = x
            .to_kind(Kind::Float)
            .pow(2.0_f64)
            .mean_dim(&[-1], true, Kind::Float);
=======
        let variance = x.pow_tensor_scalar(2f64).mean_dim(&[-1], true, Kind::Float);
>>>>>>> 8116957e
        let x = x * (variance + self.epsilon).rsqrt();
        if input_type != Kind::Float {
            (&self.weight * x).to_kind(input_type)
        } else {
            &self.weight * x
        }
    }
}<|MERGE_RESOLUTION|>--- conflicted
+++ resolved
@@ -32,15 +32,11 @@
 
 impl Module for T5LayerNorm {
     fn forward(&self, x: &Tensor) -> Tensor {
-<<<<<<< HEAD
         let input_type = x.kind();
-        let variance = x
-            .to_kind(Kind::Float)
-            .pow(2.0_f64)
-            .mean_dim(&[-1], true, Kind::Float);
-=======
-        let variance = x.pow_tensor_scalar(2f64).mean_dim(&[-1], true, Kind::Float);
->>>>>>> 8116957e
+        let variance =
+            x.to_kind(Kind::Float)
+                .pow_tensor_scalar(2.0_f64)
+                .mean_dim(&[-1], true, Kind::Float);
         let x = x * (variance + self.epsilon).rsqrt();
         if input_type != Kind::Float {
             (&self.weight * x).to_kind(input_type)
