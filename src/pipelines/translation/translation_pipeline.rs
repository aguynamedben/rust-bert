--- conflicted
+++ resolved
@@ -1,3 +1,5 @@
+// Copyright 2018-2020 The HuggingFace Inc. team.
+// Copyright 2020 Marian Team Authors
 // Copyright 2019-2020 Guillaume Becquin
 // Licensed under the Apache License, Version 2.0 (the "License");
 // you may not use this file except in compliance with the License.
@@ -15,13 +17,9 @@
 use crate::m2m_100::M2M100Generator;
 use crate::marian::MarianGenerator;
 use crate::mbart::MBartGenerator;
-<<<<<<< HEAD
+use crate::nllb::NLLBGenerator;
 use crate::pipelines::common::{ModelResources, ModelType, TokenizerOption};
-=======
-use crate::nllb::NLLBGenerator;
-use crate::pipelines::common::{ModelType, TokenizerOption};
 use crate::pipelines::generation_utils::private_generation_utils::PrivateLanguageGenerator;
->>>>>>> f836e455
 use crate::pipelines::generation_utils::{GenerateConfig, GenerateOptions, LanguageGenerator};
 #[cfg(feature = "onnx")]
 use crate::pipelines::onnx::models::ONNXConditionalGenerator;
@@ -1109,13 +1107,11 @@
     MBart(MBartGenerator),
     /// Translator based on M2M100 model
     M2M100(M2M100Generator),
-<<<<<<< HEAD
+    /// Translator based on NLLB model
+    NLLB(NLLBGenerator),
     /// Translator based on ONNX model
     #[cfg(feature = "onnx")]
     ONNX(ONNXConditionalGenerator),
-=======
-    NLLB(NLLBGenerator),
->>>>>>> f836e455
 }
 
 impl TranslationOption {
@@ -1135,33 +1131,7 @@
             (ModelType::M2M100, _) => Ok(TranslationOption::M2M100(M2M100Generator::new(
                 config.into(),
             )?)),
-            ModelType::NLLB => {
-                let config: GenerateConfig = config.into();
-                let tokenizer = TokenizerOption::from_file(
-                    ModelType::NLLB,
-                    config.vocab_resource.get_local_path()?.to_str().unwrap(),
-                    Some(
-                        config
-                            .merges_resource
-                            .as_ref()
-                            .ok_or_else(|| {
-                                RustBertError::InvalidConfigurationError(
-                                    "M2M100 expects a merges resources to be provided".to_string(),
-                                )
-                            })?
-                            .get_local_path()?
-                            .to_str()
-                            .unwrap(),
-                    ),
-                    false,
-                    None,
-                    None,
-                )?;
-
-                Ok(TranslationOption::NLLB(NLLBGenerator::new_with_tokenizer(
-                    config, tokenizer,
-                )?))
-            }
+            (ModelType::NLLB, _) => Ok(TranslationOption::NLLB(NLLBGenerator::new(config.into())?)),
             _ => Err(RustBertError::InvalidConfigurationError(format!(
                 "Translation not implemented for {:?}!",
                 config.model_type
@@ -1191,6 +1161,10 @@
             (ModelType::M2M100, _) => Ok(TranslationOption::M2M100(
                 M2M100Generator::new_with_tokenizer(config.into(), tokenizer)?,
             )),
+            (ModelType::NLLB, _) => Ok(TranslationOption::NLLB(NLLBGenerator::new_with_tokenizer(
+                config.into(),
+                tokenizer,
+            )?)),
             _ => Err(RustBertError::InvalidConfigurationError(format!(
                 "Translation not implemented for {:?}!",
                 config.model_type
@@ -1205,12 +1179,9 @@
             Self::T5(_) => ModelType::T5,
             Self::MBart(_) => ModelType::MBart,
             Self::M2M100(_) => ModelType::M2M100,
-<<<<<<< HEAD
+            Self::NLLB(_) => ModelType::NLLB,
             #[cfg(feature = "onnx")]
             Self::ONNX(_) => ModelType::ONNX,
-=======
-            Self::NLLB(_) => ModelType::NLLB,
->>>>>>> f836e455
         }
     }
 
@@ -1224,144 +1195,6 @@
             #[cfg(feature = "onnx")]
             Self::ONNX(ref generator) => generator.get_tokenizer(),
         }
-<<<<<<< HEAD
-=======
-
-        Ok(match *self {
-            Self::Marian(_) => {
-                if supported_target_languages.len() > 1 {
-                    (
-                        Some(format!(
-                            ">>{}<< ",
-                            target_language.and_then(|l| l.get_iso_639_1_code()).ok_or_else(|| RustBertError::ValueError(format!(
-                                        "Missing target language for Marian \
-                                        (multiple languages supported by model: {supported_target_languages:?}, \
-                                        need to specify target language)",
-                                    )))?
-                        )),
-                        None,
-                    )
-                } else {
-                    (None, None)
-                }
-            }
-            Self::T5(_) => (
-                Some(format!(
-                    "translate {} to {}:",
-                    source_language.ok_or_else(|| RustBertError::ValueError(
-                                "Missing source language for T5".to_string(),
-                            ))?,
-                    target_language.ok_or_else(|| RustBertError::ValueError(
-                                "Missing target language for T5".to_string(),
-                            ))?,
-                )),
-                None,
-            ),
-            Self::MBart(ref model) => {
-                (
-                    Some(format!(
-                        ">>{}<< ",
-                        source_language.and_then(|l| l.get_iso_639_1_code()).ok_or_else(|| RustBertError::ValueError(format!(
-                                "Missing source language for MBart\
-                                (multiple languages supported by model: {supported_source_languages:?}, \
-                                need to specify target language)"
-                            )))?
-                    )),
-                    if let Some(target_language) = target_language {
-                        Some(
-                        model._get_tokenizer().convert_tokens_to_ids(&[format!(
-                            ">>{}<<",
-                            target_language.get_iso_639_1_code().ok_or_else(|| {
-                                RustBertError::ValueError(format!(
-                                    "This language has no ISO639-I code. Languages supported by model: {supported_source_languages:?}."
-                                ))
-                            })?
-                        )])[0],
-                    )
-                    } else {
-                        return Err(RustBertError::ValueError(format!(
-                            "Missing target language for MBart\
-                        (multiple languages supported by model: {supported_target_languages:?}, \
-                        need to specify target language)"
-                        )));
-                    },
-                )
-            }
-            Self::M2M100(ref model) => (
-                Some(match source_language {
-                    Some(value) => {
-                        let language_code = value.get_iso_639_1_code().ok_or_else(|| {
-                            RustBertError::ValueError(format!(
-                                "This language has no ISO639-I language code representation. \
-                                languages supported by the model: {supported_target_languages:?}"
-                            ))
-                        })?;
-                        match language_code.len() {
-                            2 => format!(">>{language_code}.<< "),
-                            3 => format!(">>{language_code}<< "),
-                            _ => {
-                                return Err(RustBertError::ValueError(
-                                    "Invalid ISO 639-I code".to_string(),
-                                ));
-                            }
-                        }
-                    }
-                    None => {
-                        return Err(RustBertError::ValueError(format!(
-                            "Missing source language for M2M100 \
-                            (multiple languages supported by model: {supported_source_languages:?}, \
-                            need to specify target language)"
-                        )));
-                    }
-                }),
-                if let Some(target_language) = target_language {
-                    let language_code = target_language.get_iso_639_1_code().ok_or_else(|| {
-                        RustBertError::ValueError(format!(
-                            "This language has no ISO639-I language code representation. \
-                            languages supported by the model: {supported_target_languages:?}"
-                        ))
-                    })?;
-                    Some(
-                        model._get_tokenizer().convert_tokens_to_ids(&[
-                            match language_code.len() {
-                                2 => format!(">>{language_code}.<<"),
-                                3 => format!(">>{language_code}<<"),
-                                _ => {
-                                    return Err(RustBertError::ValueError(
-                                        "Invalid ISO 639-3 code".to_string(),
-                                    ));
-                                }
-                            },
-                        ])[0],
-                    )
-                } else {
-                    return Err(RustBertError::ValueError(format!(
-                        "Missing target language for M2M100 \
-                        (multiple languages supported by model: {supported_target_languages:?}, \
-                        need to specify target language)",
-                    )));
-                },
-            ),
-            Self::NLLB(ref model) => {
-                let source_language = source_language
-                    .and_then(Language::get_nllb_code)
-                    .map(str::to_string)
-                    .ok_or_else(|| RustBertError::ValueError(
-                        format!("Missing source language for NLLB. Need to specify one from: {supported_source_languages:?}")
-                ))?;
-
-                let target_language = target_language
-                    .and_then(Language::get_nllb_code)
-                    .map(str::to_string)
-                    .map(|code| model._get_tokenizer().convert_tokens_to_ids(&[code])[0])
-                    .ok_or_else(|| RustBertError::ValueError(
-                        format!("Missing target language for NLLB. Need to specify one from: {supported_target_languages:?}")
-                ))?;
-
-                (Some(source_language), Some(target_language))
-            }
-        })
->>>>>>> f836e455
     }
 
     /// Interface method to generate() of the particular models.
