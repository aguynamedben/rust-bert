--- conflicted
+++ resolved
@@ -621,19 +621,6 @@
     pub fn new(
         config: SequenceClassificationConfig,
     ) -> Result<SequenceClassificationModel, RustBertError> {
-<<<<<<< HEAD
-        let config_path = config.config_resource.get_local_path()?;
-        let model_config = ConfigOption::from_file(config.model_type, config_path);
-
-        let sequence_classifier = SequenceClassificationOption::new(&config)?;
-
-        let vocab_path = config.vocab_resource.get_local_path()?;
-        let merges_path = if let Some(merges_resource) = &config.merges_resource {
-            Some(merges_resource.get_local_path()?)
-        } else {
-            None
-        };
-=======
         let vocab_path = config.vocab_resource.get_local_path()?;
         let merges_path = config
             .merges_resource
@@ -641,7 +628,6 @@
             .map(|resource| resource.get_local_path())
             .transpose()?;
 
->>>>>>> 5b8dcd23
         let tokenizer = TokenizerOption::from_file(
             config.model_type,
             vocab_path.to_str().unwrap(),
@@ -650,8 +636,6 @@
             config.strip_accents,
             config.add_prefix_space,
         )?;
-<<<<<<< HEAD
-=======
         Self::new_with_tokenizer(config, tokenizer)
     }
 
@@ -685,12 +669,9 @@
         tokenizer: TokenizerOption,
     ) -> Result<SequenceClassificationModel, RustBertError> {
         let config_path = config.config_resource.get_local_path()?;
-        let weights_path = config.model_resource.get_local_path()?;
-        let device = config.device;
-
-        let mut var_store = VarStore::new(device);
+        let sequence_classifier = SequenceClassificationOption::new(&config)?;
+
         let model_config = ConfigOption::from_file(config.model_type, config_path);
->>>>>>> 5b8dcd23
         let max_length = model_config
             .get_max_len()
             .map(|v| v as usize)
