--- conflicted
+++ resolved
@@ -2176,7 +2176,6 @@
         }
     }
 
-<<<<<<< HEAD
     pub fn tokenize_and_pad<'a, S>(
         &self,
         input: S,
@@ -2224,7 +2223,8 @@
                 .to(device)
                 .to_kind(Kind::Int64),
         )
-=======
+    }
+
     /// Interface method
     pub fn add_extra_ids(&mut self, num_extra_ids: i64) {
         match *self {
@@ -2273,6 +2273,5 @@
             Self::NLLB(ref mut tokenizer) => tokenizer.add_tokens(tokens),
             Self::FNet(ref mut tokenizer) => tokenizer.add_tokens(tokens),
         }
->>>>>>> 5b8dcd23
     }
 }