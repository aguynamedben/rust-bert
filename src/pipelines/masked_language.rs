--- conflicted
+++ resolved
@@ -441,25 +441,12 @@
     /// # }
     /// ```
     pub fn new(config: MaskedLanguageConfig) -> Result<MaskedLanguageModel, RustBertError> {
-<<<<<<< HEAD
-        let config_path = config.config_resource.get_local_path()?;
-
-        let language_encode = MaskedLanguageOption::new(&config)?;
-
-        let vocab_path = config.vocab_resource.get_local_path()?;
-        let merges_path = if let Some(merges_resource) = &config.merges_resource {
-            Some(merges_resource.get_local_path()?)
-        } else {
-            None
-        };
-=======
         let vocab_path = config.vocab_resource.get_local_path()?;
         let merges_path = config
             .merges_resource
             .as_ref()
             .map(|resource| resource.get_local_path())
             .transpose()?;
->>>>>>> 5b8dcd23
 
         let tokenizer = TokenizerOption::from_file(
             config.model_type,
@@ -469,8 +456,6 @@
             config.strip_accents,
             config.add_prefix_space,
         )?;
-<<<<<<< HEAD
-=======
         Self::new_with_tokenizer(config, tokenizer)
     }
 
@@ -503,12 +488,8 @@
         config: MaskedLanguageConfig,
         tokenizer: TokenizerOption,
     ) -> Result<MaskedLanguageModel, RustBertError> {
+        let language_encode = MaskedLanguageOption::new(&config)?;
         let config_path = config.config_resource.get_local_path()?;
-        let weights_path = config.model_resource.get_local_path()?;
-        let device = config.device;
-
-        let mut var_store = VarStore::new(device);
->>>>>>> 5b8dcd23
         let model_config = ConfigOption::from_file(config.model_type, config_path);
         let max_length = model_config
             .get_max_len()
