--- conflicted
+++ resolved
@@ -67,11 +67,7 @@
 use crate::bart::BartGenerator;
 use crate::common::error::RustBertError;
 use crate::pegasus::PegasusConditionalGenerator;
-<<<<<<< HEAD
 use crate::pipelines::common::{ModelResources, ModelType, TokenizerOption};
-=======
-use crate::pipelines::common::{ModelType, TokenizerOption};
->>>>>>> 5b8dcd23
 use crate::pipelines::generation_utils::{GenerateConfig, LanguageGenerator};
 use crate::prophetnet::ProphetNetConditionalGenerator;
 use crate::resources::ResourceProvider;
@@ -270,7 +266,6 @@
         config: SummarizationConfig,
         tokenizer: TokenizerOption,
     ) -> Result<Self, RustBertError> {
-<<<<<<< HEAD
         match (config.model_type, &config.model_resource) {
             #[cfg(feature = "onnx")]
             (_, &ModelResources::ONNX(_)) => Ok(SummarizationOption::ONNX(
@@ -290,23 +285,6 @@
                 ProphetNetConditionalGenerator::new_with_tokenizer(config.into(), tokenizer)?,
             )),
             (ModelType::Pegasus, _) => Ok(SummarizationOption::Pegasus(
-=======
-        match config.model_type {
-            ModelType::Bart => Ok(SummarizationOption::Bart(
-                BartGenerator::new_with_tokenizer(config.into(), tokenizer)?,
-            )),
-            ModelType::T5 => Ok(SummarizationOption::T5(T5Generator::new_with_tokenizer(
-                config.into(),
-                tokenizer,
-            )?)),
-            ModelType::LongT5 => Ok(SummarizationOption::LongT5(
-                LongT5Generator::new_with_tokenizer(config.into(), tokenizer)?,
-            )),
-            ModelType::ProphetNet => Ok(SummarizationOption::ProphetNet(
-                ProphetNetConditionalGenerator::new_with_tokenizer(config.into(), tokenizer)?,
-            )),
-            ModelType::Pegasus => Ok(SummarizationOption::Pegasus(
->>>>>>> 5b8dcd23
                 PegasusConditionalGenerator::new_with_tokenizer(config.into(), tokenizer)?,
             )),
             _ => Err(RustBertError::InvalidConfigurationError(format!(
