// Copyright 2020 The Facebook AI Research Team Authors
// Copyright 2020-present, the HuggingFace Inc. team.
// Copyright 2020 Guillaume Becquin
// Licensed under the Apache License, Version 2.0 (the "License");
// you may not use this file except in compliance with the License.
// You may obtain a copy of the License at
//     http://www.apache.org/licenses/LICENSE-2.0
// Unless required by applicable law or agreed to in writing, software
// distributed under the License is distributed on an "AS IS" BASIS,
// WITHOUT WARRANTIES OR CONDITIONS OF ANY KIND, either express or implied.
// See the License for the specific language governing permissions and
// limitations under the License.

//! # Text generation pipeline
//! Text generation pipeline from a prompt text.
//! Include techniques such as beam search, top-k and nucleus sampling, temperature setting and repetition penalty.
//! By default, the dependencies for this model will be downloaded for a GPT2-medium model.
//! Available architectures for text generation include:
//! - OpenAI GPT
//! - OpenAI GPT2
//! - GPT-Neo
//! - XLNet
//! - Reformer
//!
//! Two APIs exist to build text generation models:
//! - `TextGenerationModel` is a high-level module that exposes text generation capabilities with a set of reasonable defaults
//! - the `LanguageGenerator` trait exposes lower-level text generation capabilities allowing the user to provide additional
//! generation options when building the model (via `GenerateConfig`) and at each query (via `GenerateOptions`). Please check the
//! [`generation_utils` module](../generation_utils/index.html) for more details
//!
//!
//! Customized text generation models models can be loaded by overwriting the resources in the configuration.
//! The dependencies will be downloaded to the user's home directory, e.g. under ~/.cache/.rustbert/gpt2
use tch::Device;

use crate::common::error::RustBertError;
use crate::common::resources::RemoteResource;
use crate::gpt2::{
    GPT2Generator, Gpt2ConfigResources, Gpt2MergesResources, Gpt2ModelResources, Gpt2VocabResources,
};
use crate::gpt_neo::GptNeoGenerator;
use crate::openai_gpt::OpenAIGenerator;
use crate::pipelines::common::{ModelType, TokenizerOption};
use crate::pipelines::generation_utils::private_generation_utils::PrivateLanguageGenerator;
use crate::pipelines::generation_utils::{GenerateConfig, GenerateOptions, LanguageGenerator};
use crate::reformer::ReformerGenerator;
use crate::resources::Resource;
use crate::xlnet::XLNetGenerator;

/// # Configuration for text generation
/// Contains information regarding the model to load, mirrors the GenerateConfig, with a
/// different set of default parameters and sets the device to place the model on.
pub struct TextGenerationConfig {
    /// Model type
    pub model_type: ModelType,
    /// Model weights resource (default: pretrained BART model on CNN-DM)
    pub model_resource: Resource,
    /// Config resource (default: pretrained BART model on CNN-DM)
    pub config_resource: Resource,
    /// Vocab resource (default: pretrained BART model on CNN-DM)
    pub vocab_resource: Resource,
    /// Merges resource (default: pretrained BART model on CNN-DM)
    pub merges_resource: Resource,
    /// Minimum sequence length (default: 0)
    pub min_length: i64,
    /// Maximum sequence length (default: 20)
    pub max_length: i64,
    /// Sampling flag. If true, will perform top-k and/or nucleus sampling on generated tokens, otherwise greedy (deterministic) decoding (default: true)
    pub do_sample: bool,
    /// Early stopping flag indicating if the beam search should stop as soon as `num_beam` hypotheses have been generated (default: false)
    pub early_stopping: bool,
    /// Number of beams for beam search (default: 5)
    pub num_beams: i64,
    /// Temperature setting. Values higher than 1 will improve originality at the risk of reducing relevance (default: 1.0)
    pub temperature: f64,
    /// Top_k values for sampling tokens. Value higher than 0 will enable the feature (default: 0)
    pub top_k: i64,
    /// Top_p value for [Nucleus sampling, Holtzman et al.](http://arxiv.org/abs/1904.09751). Keep top tokens until cumulative probability reaches top_p (default: 0.9)
    pub top_p: f64,
    /// Repetition penalty (mostly useful for CTRL decoders). Values higher than 1 will penalize tokens that have been already generated. (default: 1.0)
    pub repetition_penalty: f64,
    /// Exponential penalty based on the length of the hypotheses generated (default: 1.0)
    pub length_penalty: f64,
    /// Number of allowed repetitions of n-grams. Values higher than 0 turn on this feature and will prevent repeats of n-grams with a length equal or greater to this value (default: 0)
    pub no_repeat_ngram_size: i64,
    /// Number of sequences to return for each prompt text (default: 1)
    pub num_return_sequences: i64,
    /// Number of beam groups for diverse beam generation. If provided and higher than 1, will split the beams into beam subgroups leading to more diverse generation.
    pub num_beam_groups: Option<i64>,
    /// Diversity penalty for diverse beam search. High values will enforce more difference between beam groups (default: 5.5)
    pub diversity_penalty: Option<f64>,
    /// Device to place the model on (default: CUDA/GPU when available)
    pub device: Device,
}

impl TextGenerationConfig {
    /// Instantiate a new text generation configuration of the supplied type.
    ///
    /// # Arguments
    ///
    /// * `model_type` - `ModelType` indicating the model type to load (must match with the actual data to be loaded!)
    /// * model_resource - The `Resource` pointing to the model to load (e.g.  model.ot)
    /// * config_resource - The `Resource' pointing to the model configuration to load (e.g. config.json)
    /// * vocab_resource - The `Resource' pointing to the tokenizer's vocabulary to load (e.g.  vocab.txt/vocab.json)
    /// * merges_resource - The `Resource`  pointing to the tokenizer's merge file or SentencePiece model to load (e.g.  merges.txt).
    pub fn new(
        model_type: ModelType,
        model_resource: Resource,
        config_resource: Resource,
        vocab_resource: Resource,
        merges_resource: Resource,
    ) -> TextGenerationConfig {
        TextGenerationConfig {
            model_type,
            model_resource,
            config_resource,
            vocab_resource,
            merges_resource,
            device: Device::cuda_if_available(),
            ..Default::default()
        }
    }
}

impl Default for TextGenerationConfig {
    fn default() -> TextGenerationConfig {
        TextGenerationConfig {
            model_type: ModelType::GPT2,
            model_resource: Resource::Remote(RemoteResource::from_pretrained(
                Gpt2ModelResources::GPT2_MEDIUM,
            )),
            config_resource: Resource::Remote(RemoteResource::from_pretrained(
                Gpt2ConfigResources::GPT2_MEDIUM,
            )),
            vocab_resource: Resource::Remote(RemoteResource::from_pretrained(
                Gpt2VocabResources::GPT2_MEDIUM,
            )),
            merges_resource: Resource::Remote(RemoteResource::from_pretrained(
                Gpt2MergesResources::GPT2_MEDIUM,
            )),
            min_length: 0,
            max_length: 20,
            do_sample: true,
            early_stopping: true,
            num_beams: 5,
            temperature: 1.0,
            top_k: 0,
            top_p: 0.9,
            repetition_penalty: 1.0,
            length_penalty: 1.0,
            no_repeat_ngram_size: 0,
            num_return_sequences: 1,
            num_beam_groups: None,
            diversity_penalty: None,
            device: Device::cuda_if_available(),
        }
    }
}

impl From<TextGenerationConfig> for GenerateConfig {
    fn from(config: TextGenerationConfig) -> GenerateConfig {
        GenerateConfig {
            model_resource: config.model_resource,
            config_resource: config.config_resource,
            merges_resource: config.merges_resource,
            vocab_resource: config.vocab_resource,
            min_length: config.min_length,
            max_length: config.max_length,
            do_sample: config.do_sample,
            early_stopping: config.early_stopping,
            num_beams: config.num_beams,
            temperature: config.temperature,
            top_k: config.top_k,
            top_p: config.top_p,
            repetition_penalty: config.repetition_penalty,
            length_penalty: config.length_penalty,
            no_repeat_ngram_size: config.no_repeat_ngram_size,
            num_return_sequences: config.num_return_sequences,
            num_beam_groups: config.num_beam_groups,
            diversity_penalty: config.diversity_penalty,
            device: config.device,
        }
    }
}

/// # Abstraction that holds one particular text generation model, for any of the supported models
pub enum TextGenerationOption {
    /// Text Generator based on GPT2 model
    GPT2(GPT2Generator),
    /// Text Generator based on GPT model
    GPT(OpenAIGenerator),
    /// Text Generator based on GPT-Neo model
    GPTNeo(GptNeoGenerator),
    /// Text Generator based on XLNet model
    XLNet(XLNetGenerator),
    /// Text Generator based on Reformer model
    Reformer(ReformerGenerator),
}

impl TextGenerationOption {
    pub fn new(config: TextGenerationConfig) -> Result<Self, RustBertError> {
        match config.model_type {
            ModelType::GPT2 => Ok(TextGenerationOption::GPT2(GPT2Generator::new(
                config.into(),
            )?)),
            ModelType::OpenAiGpt => Ok(TextGenerationOption::GPT(OpenAIGenerator::new(
                config.into(),
            )?)),
            ModelType::XLNet => Ok(TextGenerationOption::XLNet(XLNetGenerator::new(
                config.into(),
            )?)),
            ModelType::Reformer => Ok(TextGenerationOption::Reformer(ReformerGenerator::new(
                config.into(),
            )?)),
            ModelType::GPTNeo => Ok(TextGenerationOption::GPTNeo(GptNeoGenerator::new(
                config.into(),
            )?)),
            _ => Err(RustBertError::InvalidConfigurationError(format!(
                "Text generation not implemented for {:?}!",
                config.model_type
            ))),
        }
    }

    /// Returns the `ModelType` for this TextGenerationOption
    pub fn model_type(&self) -> ModelType {
        match *self {
            Self::GPT(_) => ModelType::OpenAiGpt,
            Self::GPT2(_) => ModelType::GPT2,
            Self::GPTNeo(_) => ModelType::GPTNeo,
            Self::XLNet(_) => ModelType::XLNet,
            Self::Reformer(_) => ModelType::Reformer,
        }
    }

    /// Interface method to access tokenizer
    pub fn get_tokenizer(&self) -> &TokenizerOption {
        match self {
            Self::GPT(model_ref) => model_ref._get_tokenizer(),
            Self::GPT2(model_ref) => model_ref._get_tokenizer(),
            Self::GPTNeo(model_ref) => model_ref._get_tokenizer(),
            Self::XLNet(model_ref) => model_ref._get_tokenizer(),
            Self::Reformer(model_ref) => model_ref._get_tokenizer(),
        }
    }

    /// Interface method to generate() of the particular models.
    pub fn generate_indices<S>(
        &self,
<<<<<<< HEAD
        prompt_texts: Option<S>,
=======
        prompt_texts: Option<&[S]>,
        attention_mask: Option<Tensor>,
>>>>>>> 12d09c95
        min_length: Option<i64>,
        max_length: Option<i64>,
    ) -> Vec<Vec<i64>>
    where
        S: AsRef<str> + Sync,
    {
        let generate_options = Some(GenerateOptions {
            min_length,
            max_length,
            ..Default::default()
        });
        match *self {
            Self::GPT(ref model) => model
                .generate_indices(prompt_texts, generate_options)
                .into_iter()
                .map(|output| output.indices)
                .collect(),
            Self::GPT2(ref model) => model
                .generate_indices(prompt_texts, generate_options)
                .into_iter()
                .map(|output| output.indices)
                .collect(),
            Self::GPTNeo(ref model) => model
                .generate_indices(prompt_texts, generate_options)
                .into_iter()
                .map(|output| output.indices)
                .collect(),
            Self::XLNet(ref model) => model
                .generate_indices(prompt_texts, generate_options)
                .into_iter()
                .map(|output| output.indices)
                .collect(),
            Self::Reformer(ref model) => model
                .generate_indices(prompt_texts, generate_options)
                .into_iter()
                .map(|output| output.indices)
                .collect(),
        }
    }

    pub fn half(&mut self) {
        match self {
            Self::GPT(model_ref) => model_ref.half(),
            Self::GPT2(model_ref) => model_ref.half(),
            Self::GPTNeo(model_ref) => model_ref.half(),
            Self::XLNet(model_ref) => model_ref.half(),
            Self::Reformer(model_ref) => model_ref.half(),
        }
    }

    pub fn float(&mut self) {
        match self {
            Self::GPT(model_ref) => model_ref.float(),
            Self::GPT2(model_ref) => model_ref.float(),
            Self::GPTNeo(model_ref) => model_ref.float(),
            Self::XLNet(model_ref) => model_ref.float(),
            Self::Reformer(model_ref) => model_ref.float(),
        }
    }

    pub fn set_device(&mut self, device: Device) {
        match self {
            Self::GPT(model_ref) => model_ref.set_device(device),
            Self::GPT2(model_ref) => model_ref.set_device(device),
            Self::GPTNeo(model_ref) => model_ref.set_device(device),
            Self::XLNet(model_ref) => model_ref.set_device(device),
            Self::Reformer(model_ref) => model_ref.set_device(device),
        }
    }
}

/// # TextGenerationModel to generate texts from a prompt
pub struct TextGenerationModel {
    model: TextGenerationOption,
    prefix: Option<String>,
    prefix_length: Option<i64>,
    min_length: i64,
    max_length: i64,
}

impl TextGenerationModel {
    /// Build a new `TextGenerationModel`
    ///
    /// # Arguments
    ///
    /// * `generation_config` - `GenerateConfig` object containing the resource references (model, vocabulary, configuration), generation options and device placement (CPU/GPU)
    /// * `model_type` - `ModelType` enum variant indicating the type of model to use for generation
    ///
    /// # Example
    ///
    /// ```no_run
    /// # fn main() -> anyhow::Result<()> {
    /// use rust_bert::pipelines::common::ModelType;
    /// use rust_bert::pipelines::text_generation::TextGenerationModel;
    ///
    /// let generation_model = TextGenerationModel::new(Default::default())?;
    /// # Ok(())
    /// # }
    /// ```
    pub fn new(
        generation_config: TextGenerationConfig,
    ) -> Result<TextGenerationModel, RustBertError> {
        let prefix = match generation_config.model_type {
            ModelType::XLNet => Some(
                "In 1991, the remains of Russian Tsar Nicholas II and his family \
(except for Alexei and Maria) are discovered. \
The voice of Nicholas's young son, Tsarevich Alexei Nikolaevich, narrates the \
remainder of the story. 1883 Western Siberia, \
a young Grigori Rasputin is asked by his father and a group of men to perform magic. \
Rasputin has a vision and denounces one of the men as a horse thief. Although his \
father initially slaps him for making such an accusation, Rasputin watches as the \
man is chased outside and beaten. Twenty years later, Rasputin sees a vision of \
the Virgin Mary, prompting him to become a priest. Rasputin quickly becomes famous, \
with people, even a bishop, begging for his blessing. <eod> </s> <eos>"
                    .to_string(),
            ),
            _ => None,
        };

        let min_length = generation_config.min_length;
        let max_length = generation_config.max_length;
        let model = TextGenerationOption::new(generation_config)?;
        let prefix_length = prefix
            .as_ref()
            .map(|prefix| model.get_tokenizer().tokenize(prefix).len() as i64);

        Ok(TextGenerationModel {
            model,
            prefix,
            prefix_length,
            min_length,
            max_length,
        })
    }

    pub fn half(&mut self) {
        self.model.half();
    }

    pub fn float(&mut self) {
        self.model.float();
    }

    pub fn set_device(&mut self, device: Device) {
        self.model.set_device(device);
    }

    /// Generate texts from provided prompts
    ///
    /// # Arguments
    ///
    /// * `input` - `&[&str]` Array of texts to summarize.
    /// * `prefix` - `impl Into<Option<&'a str>>`: Optional string to pass as a prefix for generation. Will be excluded from generated sequences.
    ///
    /// # Returns
    /// * `Vec<String>` Generated texts
    ///
    /// # Example
    ///
    /// ```no_run
    /// # fn main() -> anyhow::Result<()> {
    /// use rust_bert::pipelines::common::ModelType;
    /// use rust_bert::pipelines::text_generation::TextGenerationModel;
    ///
    /// let model = TextGenerationModel::new(Default::default())?;
    ///
    /// let input = ["The dog", "The cat was"];
    /// let prefix = None;
    ///
    /// let output = model.generate(&input, prefix);
    /// # Ok(())
    /// # }
    /// ```
    pub fn generate<'a, S>(&self, texts: &[S], prefix: impl Into<Option<&'a str>>) -> Vec<String>
    where
        S: AsRef<str> + Sync,
    {
        let (prefix, prefix_length) = match (prefix.into(), &self.prefix) {
            (Some(query_prefix), _) => (
                Some(query_prefix),
                Some(self.model.get_tokenizer().tokenize(query_prefix).len() as i64),
            ),
            (None, Some(pipeline_prefix)) => (Some(pipeline_prefix.as_str()), self.prefix_length),
            (None, None) => (None, None),
        };
        let generated_indices = match (prefix, prefix_length) {
            (None, _) => self.model.generate_indices(Some(texts), None, None),
            (Some(prefix), Some(prefix_length)) => {
                let texts = texts
                    .as_ref()
                    .iter()
                    .map(|text| format!("{} {}", prefix, text.as_ref()))
                    .collect::<Vec<String>>();
                self.model.generate_indices(
<<<<<<< HEAD
                    Some(texts.iter().map(|x| &**x).collect::<Vec<&str>>()),
=======
                    Some(&texts),
                    None,
>>>>>>> 12d09c95
                    Some(self.min_length + prefix_length),
                    Some(self.max_length + prefix_length),
                )
            }
            _ => panic!("Prefix length not defined but prefix provided!"),
        };

        let mut output = Vec::with_capacity(generated_indices.len());
        for generated_sequence in generated_indices {
            output.push(self.model.get_tokenizer().decode(
                &generated_sequence[prefix_length.unwrap_or(0) as usize..],
                true,
                true,
            ));
        }
        output
    }
}

#[cfg(test)]
mod test {
    use super::*;

    #[test]
    #[ignore] // no need to run, compilation is enough to verify it is Send
    fn test() {
        let config = TextGenerationConfig::default();
        let _: Box<dyn Send> = Box::new(TextGenerationModel::new(config));
    }
}<|MERGE_RESOLUTION|>--- conflicted
+++ resolved
@@ -247,12 +247,7 @@
     /// Interface method to generate() of the particular models.
     pub fn generate_indices<S>(
         &self,
-<<<<<<< HEAD
-        prompt_texts: Option<S>,
-=======
         prompt_texts: Option<&[S]>,
-        attention_mask: Option<Tensor>,
->>>>>>> 12d09c95
         min_length: Option<i64>,
         max_length: Option<i64>,
     ) -> Vec<Vec<i64>>
@@ -447,12 +442,7 @@
                     .map(|text| format!("{} {}", prefix, text.as_ref()))
                     .collect::<Vec<String>>();
                 self.model.generate_indices(
-<<<<<<< HEAD
-                    Some(texts.iter().map(|x| &**x).collect::<Vec<&str>>()),
-=======
                     Some(&texts),
-                    None,
->>>>>>> 12d09c95
                     Some(self.min_length + prefix_length),
                     Some(self.max_length + prefix_length),
                 )
