// Copyright 2018 The Google AI Language Team Authors, Facebook AI Research authors.
// Copyright 2018 Google AI, Google Brain and Carnegie Mellon University Authors and the HuggingFace Inc. team.
// Copyright (c) 2018, NVIDIA CORPORATION.  All rights reserved.
// Copyright 2019 Guillaume Becquin
// Licensed under the Apache License, Version 2.0 (the "License");
// you may not use this file except in compliance with the License.
// You may obtain a copy of the License at
//     http://www.apache.org/licenses/LICENSE-2.0
// Unless required by applicable law or agreed to in writing, software
// distributed under the License is distributed on an "AS IS" BASIS,
// WITHOUT WARRANTIES OR CONDITIONS OF ANY KIND, either express or implied.
// See the License for the specific language governing permissions and
// limitations under the License.

//! # Natural Language Generation utilities
//! Set of text generation utilities, serving as a basis for TextGenerationModel, SummarizationModels and TranslationModels.
//! Include techniques such as beam search, top-k and nucleus sampling, temperature setting and repetition penalty.
//! Supports batch generation of sentences from several prompts. Sequences will be left-padded with the model's padding token if present, the unknown token otherwise.
//! This may impact the results and it is recommended to submit prompts of similar length for best results.
//!
//! ```no_run
//! # fn main() -> anyhow::Result<()> {
//! use rust_bert::gpt2::GPT2Generator;
//! use rust_bert::pipelines::generation_utils::{GenerateConfig, LanguageGenerator};
//!
//! let generate_config = GenerateConfig {
//!     max_length: 30,
//!     do_sample: true,
//!     num_beams: 5,
//!     temperature: 1.1,
//!     num_return_sequences: 3,
//!     ..Default::default()
//! };
//! let mut gpt2_generator = GPT2Generator::new(generate_config)?;
//!
//! let min_length = Some(32);
//! let max_length = Some(128);
//! let decoder_start_id = None;
//!
//! let input_context = "The dog";
//! let second_input_context = "The cat was";
//! let output = gpt2_generator.generate(
//!     Some(vec![input_context, second_input_context]),
//!     None,
//!     min_length,
//!     max_length,
//!     decoder_start_id,
//! );
//! # Ok(())
//! # }
//! ```
//!
//! Example output: \
//! ```no_run
//! # let output =
//! [
//!     "The dog's owners, however, did not want to be named. According to the lawsuit, the animal's owner, a 29-year",
//!     "The dog has always been part of the family. \"He was always going to be my dog and he was always looking out for me",
//!     "The dog has been able to stay in the home for more than three months now. \"It's a very good dog. She's",
//!     "The cat was discovered earlier this month in the home of a relative of the deceased. The cat\'s owner, who wished to remain anonymous,",
//!     "The cat was pulled from the street by two-year-old Jazmine.\"I didn't know what to do,\" she said",
//!     "The cat was attacked by two stray dogs and was taken to a hospital. Two other cats were also injured in the attack and are being treated."
//! ]
//! # ;
//! ```

use itertools::Itertools;
use rust_tokenizers::tokenizer::Tokenizer;
use rust_tokenizers::vocab::Vocab;
use tch::kind::Kind::Int64;
use tch::{no_grad, Device, Tensor};

use crate::bart::LayerState as BartLayerState;
use crate::common::error::RustBertError;
use crate::common::resources::{RemoteResource, Resource};
use crate::gpt2::{
    Gpt2ConfigResources, Gpt2MergesResources, Gpt2ModelResources, Gpt2VocabResources,
};
use crate::pipelines::generation_utils::private_generation_utils::{
    GenerateOptions, PrivateLanguageGenerator,
};
<<<<<<< HEAD
use crate::prophetnet::{
    LayerState as ProphetNetLayerState, ProphetNetConfig, ProphetNetConfigResources,
    ProphetNetForConditionalGeneration, ProphetNetModelResources, ProphetNetVocabResources,
};
use crate::reformer::{
    LayerState as ReformerLayerState, ReformerConfig, ReformerConfigResources,
    ReformerModelResources, ReformerModelWithLMHead, ReformerVocabResources,
};
use crate::t5::{
    LayerState as T5LayerState, T5Config, T5ConfigResources, T5ForConditionalGeneration,
    T5ModelResources, T5VocabResources,
};
use crate::xlnet::{LayerState as XLNetLayerState, XLNetConfig, XLNetLMHeadModel};
use crate::Config;
use itertools::Itertools;
use rust_tokenizers::tokenizer::{
    Gpt2Tokenizer, MarianTokenizer, OpenAiGptTokenizer, ProphetNetTokenizer, ReformerTokenizer,
    RobertaTokenizer, T5Tokenizer, Tokenizer, TruncationStrategy, XLNetTokenizer,
};
use rust_tokenizers::vocab::{
    Gpt2Vocab, MarianVocab, OpenAiGptVocab, ProphetNetVocab, ReformerVocab, RobertaVocab, T5Vocab,
    Vocab, XLNetVocab,
};
use tch::kind::Kind::Int64;
use tch::{nn, no_grad, Device, Kind, Tensor};
=======
use crate::reformer::LayerState as ReformerLayerState;
use crate::t5::LayerState as T5LayerState;
use crate::xlnet::LayerState;

use self::ordered_float::OrderedFloat;
>>>>>>> 41e91529

extern crate ordered_float;

/// # Configuration for text generation
pub struct GenerateConfig {
    /// Model weights resource (default: pretrained GPT2 model)
    pub model_resource: Resource,
    /// Config resource (default: pretrained GPT2 model)
    pub config_resource: Resource,
    /// Vocab resource (default: pretrained GPT2 model)
    pub vocab_resource: Resource,
    /// Merges resource (default: pretrained GPT2 model)
    pub merges_resource: Resource,
    /// Minimum sequence length (default: 0)
    pub min_length: i64,
    /// Maximum sequence length (default: 20)
    pub max_length: i64,
    /// Sampling flag. If true, will perform top-k and/or nucleus sampling on generated tokens, otherwise greedy (deterministic) decoding (default: true)
    pub do_sample: bool,
    /// Early stopping flag indicating if the beam search should stop as soon as `num_beam` hypotheses have been generated (default: false)
    pub early_stopping: bool,
    /// Number of beams for beam search (default: 5)
    pub num_beams: i64,
    /// Temperature setting. Values higher than 1 will improve originality at the risk of reducing relevance (default: 1.0)
    pub temperature: f64,
    /// Top_k values for sampling tokens. Value higher than 0 will enable the feature (default: 0)
    pub top_k: i64,
    /// Top_p value for [Nucleus sampling, Holtzman et al.](http://arxiv.org/abs/1904.09751). Keep top tokens until cumulative probability reaches top_p (default: 0.9)
    pub top_p: f64,
    /// Repetition penalty (mostly useful for CTRL decoders). Values higher than 1 will penalize tokens that have been already generated. (default: 1.0)
    pub repetition_penalty: f64,
    /// Exponential penalty based on the length of the hypotheses generated (default: 1.0)
    pub length_penalty: f64,
    /// Number of allowed repetitions of n-grams. Values higher than 0 turn on this feature (default: 3)
    pub no_repeat_ngram_size: i64,
    /// Number of sequences to return for each prompt text (default: 1)
    pub num_return_sequences: i64,
    /// Number of beam groups for diverse beam generation. If provided and higher than 1, will split the beams into beam subgroups leading to more diverse generation.
    pub num_beam_groups: Option<i64>,
    /// Diversity penalty for diverse beam search. High values will enforce more difference between beam groups (default: 5.5)
    pub diversity_penalty: Option<f64>,
    /// Device to place the model on (default: CUDA/GPU when available)
    pub device: Device,
}

impl Default for GenerateConfig {
    fn default() -> GenerateConfig {
        GenerateConfig {
            model_resource: Resource::Remote(RemoteResource::from_pretrained(
                Gpt2ModelResources::GPT2,
            )),
            config_resource: Resource::Remote(RemoteResource::from_pretrained(
                Gpt2ConfigResources::GPT2,
            )),
            vocab_resource: Resource::Remote(RemoteResource::from_pretrained(
                Gpt2VocabResources::GPT2,
            )),
            merges_resource: Resource::Remote(RemoteResource::from_pretrained(
                Gpt2MergesResources::GPT2,
            )),
            min_length: 0,
            max_length: 20,
            do_sample: true,
            early_stopping: true,
            num_beams: 5,
            temperature: 1.0,
            top_k: 0,
            top_p: 0.9,
            repetition_penalty: 1.0,
            length_penalty: 1.0,
            no_repeat_ngram_size: 3,
            num_return_sequences: 1,
            num_beam_groups: None,
            diversity_penalty: None,
            device: Device::cuda_if_available(),
        }
    }
}

impl GenerateConfig {
    pub(crate) fn validate(&self) {
        assert!(self.temperature > 0f64, "temperature must positive");
        assert!(
            (self.top_p >= 0f64) & (self.top_p <= 1f64),
            "top_p must be 0 and 1"
        );
        assert!(
            self.repetition_penalty >= 1f64,
            "repetition_penalty must be greater than 1"
        );
        assert!(
            self.length_penalty > 0f64,
            "length_penalty must be strictly greater than 0"
        );
        assert!(
            self.num_return_sequences > 0i64,
            "num_return_sequences must be strictly greater than 0"
        );
        assert!(
            self.num_beams > 0i64,
            "num_beams must be strictly greater than 0"
        );
<<<<<<< HEAD
        let _ = target_mapping.narrow(2, sequence_length - 1, 1).fill_(1.0);

        match past {
            Cache::XLNetCache(past) => {
                if let Some(past) = past {
                    // let new_past = Vec::with_capacity(past.len());
                    let past = if let Some(first_past) = &past[0] {
                        let past_len = first_past.prev_content.size()[0];
                        past.iter()
                            .map(|old_layer_state| {
                                Some(XLNetLayerState {
                                    prev_content: old_layer_state
                                        .as_ref()
                                        .unwrap()
                                        .prev_content
                                        .slice(0, 0, past_len - offset, 1),
                                })
                            })
                            .collect()
                    } else {
                        past
                    };
                    (
                        Some(input_ids),
                        Some(perm_mask),
                        None,
                        Some(target_mapping),
                        Cache::XLNetCache(Some(past)),
                    )
                } else {
                    (
                        Some(input_ids),
                        Some(perm_mask),
                        None,
                        Some(target_mapping),
                        Cache::XLNetCache(None),
                    )
                }
            }
            Cache::None => (
                Some(input_ids),
                Some(perm_mask),
                None,
                Some(target_mapping),
                Cache::XLNetCache(None),
            ),
            _ => panic!("Cache type incompatible with XLNet"),
        }
    }
=======
>>>>>>> 41e91529

        if !self.do_sample {
            if self.num_beams == 1 {
                assert_eq!(
                    self.num_return_sequences, 1,
                    "num_return_sequences must be set to 1 for greedy decoding"
                )
            } else {
                assert!(
                    self.num_beams >= self.num_return_sequences,
                    "num_return_sequences must be lower than the number of beams"
                )
            }
        }
        if let Some(num_beam_groups_value) = self.num_beam_groups {
            if num_beam_groups_value > 1 {
                assert_eq!(
                    self.num_beams % num_beam_groups_value,
                    0,
                    "num_beam_groups must be a multiple of num_beam_groups"
                )
            }
        }
    }
}

<<<<<<< HEAD
impl LanguageGenerator<ReformerModelWithLMHead, ReformerVocab, ReformerTokenizer>
    for ReformerGenerator
{
}

pub struct ProphetNetConditionalGenerator {
    model: ProphetNetForConditionalGeneration,
    tokenizer: TokenizerOption,
    var_store: nn::VarStore,
    generate_config: GenerateConfig,
    bos_token_id: Option<i64>,
    eos_token_ids: Option<Vec<i64>>,
    pad_token_id: Option<i64>,
    is_encoder_decoder: bool,
    vocab_size: i64,
    decoder_start_id: Option<i64>,
}

impl ProphetNetConditionalGenerator {
    pub fn new(
        generate_config: GenerateConfig,
    ) -> Result<ProphetNetConditionalGenerator, RustBertError> {
        //        The following allow keeping the same GenerationConfig Default for GPT, GPT2 and BART models
        let model_resource = if generate_config.model_resource
            == Resource::Remote(RemoteResource::from_pretrained(Gpt2ModelResources::GPT2))
        {
            Resource::Remote(RemoteResource::from_pretrained(
                ProphetNetModelResources::PROPHETNET_LARGE_CNN_DM,
            ))
        } else {
            generate_config.model_resource.clone()
        };

        let config_resource = if generate_config.config_resource
            == Resource::Remote(RemoteResource::from_pretrained(Gpt2ConfigResources::GPT2))
        {
            Resource::Remote(RemoteResource::from_pretrained(
                ProphetNetConfigResources::PROPHETNET_LARGE_CNN_DM,
            ))
        } else {
            generate_config.config_resource.clone()
        };

        let vocab_resource = if generate_config.vocab_resource
            == Resource::Remote(RemoteResource::from_pretrained(Gpt2VocabResources::GPT2))
        {
            Resource::Remote(RemoteResource::from_pretrained(
                ProphetNetVocabResources::PROPHETNET_LARGE_CNN_DM,
            ))
        } else {
            generate_config.vocab_resource.clone()
        };

        let config_path = config_resource.get_local_path()?;
        let vocab_path = vocab_resource.get_local_path()?;
        let weights_path = model_resource.get_local_path()?;
        let device = generate_config.device;

        generate_config.validate();
        let mut var_store = nn::VarStore::new(device);
        let tokenizer = TokenizerOption::from_file(
            ModelType::ProphetNet,
            vocab_path.to_str().unwrap(),
            None,
            true,
            true,
            None,
        )?;
        let config = ProphetNetConfig::from_file(config_path);
        let model = ProphetNetForConditionalGeneration::new(&var_store.root(), &config)?;
        var_store.load(weights_path)?;

        let bos_token_id = Some(config.bos_token_id);
        let eos_token_ids = Some(vec![config.eos_token_id]);
        let pad_token_id = Some(config.pad_token_id);
        let vocab_size = config.vocab_size;
        let is_encoder_decoder = true;
        let decoder_start_id = Some(config.decoder_start_token_id);

        Ok(ProphetNetConditionalGenerator {
            model,
            tokenizer,
            var_store,
            generate_config,
            bos_token_id,
            eos_token_ids,
            pad_token_id,
            is_encoder_decoder,
            vocab_size,
            decoder_start_id,
        })
    }
}

impl
    PrivateLanguageGenerator<
        ProphetNetForConditionalGeneration,
        ProphetNetVocab,
        ProphetNetTokenizer,
    > for ProphetNetConditionalGenerator
{
    fn get_model(&self) -> &ProphetNetForConditionalGeneration {
        &self.model
    }
    fn get_tokenizer(&self) -> &TokenizerOption {
        &self.tokenizer
    }
    fn get_var_store(&self) -> &nn::VarStore {
        &self.var_store
    }
    fn get_config(&self) -> &GenerateConfig {
        &self.generate_config
    }
    fn get_bos_id(&self) -> &Option<i64> {
        &self.bos_token_id
    }
    fn get_eos_ids(&self) -> &Option<Vec<i64>> {
        &self.eos_token_ids
    }
    fn get_pad_id(&self) -> &Option<i64> {
        &self.pad_token_id
    }
    fn is_encoder_decoder(&self) -> bool {
        self.is_encoder_decoder
    }
    fn get_vocab_size(&self) -> i64 {
        self.vocab_size
    }
    fn get_decoder_start_id(&self) -> Option<i64> {
        self.decoder_start_id
    }

    fn encode(&self, input_ids: &Tensor, attention_mask: Option<&Tensor>) -> Option<Tensor> {
        Some(
            self.get_model()
                .encode(Some(input_ids), attention_mask, None)
                .unwrap(),
        )
    }

    fn prepare_inputs_for_generation<'a>(
        &self,
        input_ids: Tensor,
        encoder_outputs: Option<&'a Tensor>,
        past: Cache,
        attention_mask: Tensor,
    ) -> (
        Option<Tensor>,
        Option<Tensor>,
        Option<&'a Tensor>,
        Option<Tensor>,
        Cache,
    ) {
        match past {
            Cache::ProphetNetCache(past) => (
                None,
                Some(attention_mask),
                encoder_outputs,
                Some(input_ids.narrow(1, -1, 1)),
                Cache::ProphetNetCache(past),
            ),
            Cache::None => (
                None,
                Some(attention_mask),
                encoder_outputs,
                Some(input_ids),
                Cache::ProphetNetCache(None),
            ),
            _ => panic!("Cache type incompatible with ProphetNet"),
        }
    }

    fn encode_prompt_text<'a, S>(
        &self,
        prompt_text: S,
        max_len: i64,
        pad_token_id: Option<i64>,
    ) -> Tensor
    where
        S: AsRef<[&'a str]>,
    {
        let tokens = self.get_tokenizer().encode_list(
            prompt_text.as_ref(),
            max_len as usize,
            &TruncationStrategy::LongestFirst,
            0,
        );
        let token_ids = tokens
            .into_iter()
            .map(|tokenized_input| tokenized_input.token_ids)
            .collect::<Vec<Vec<i64>>>();

        let max_len = token_ids.iter().map(|input| input.len()).max().unwrap();

        let pad_token = match pad_token_id {
            Some(value) => value,
            None => self
                .get_tokenizer()
                .convert_tokens_to_ids(&[RobertaVocab::unknown_value()])[0],
        };

        let token_ids = token_ids
            .into_iter()
            .map(|mut input| {
                let temp = vec![pad_token; max_len - input.len()];
                input.extend(temp);
                input
            })
            .map(|tokens| Tensor::of_slice(&tokens).to(self.get_var_store().device()))
            .collect::<Vec<Tensor>>();

        Tensor::stack(&token_ids, 0)
    }

    fn reorder_cache(
        &self,
        past: &mut Cache,
        encoder_outputs: Option<Tensor>,
        beam_indices: &Tensor,
    ) -> Option<Tensor> {
        let encoder_outputs = match encoder_outputs {
            Some(value) => Some(value.index_select(0, beam_indices)),
            None => None,
        };
        match past {
            Cache::ProphetNetCache(old_cache_option) => match old_cache_option {
                Some(old_cache) => {
                    for (self_layer_state, encoder_layer_state) in old_cache.iter_mut() {
                        if self_layer_state.is_some() {
                            self_layer_state
                                .as_mut()
                                .unwrap()
                                .reorder_cache(beam_indices)
                        };
                        if encoder_layer_state.is_some() {
                            encoder_layer_state
                                .as_mut()
                                .unwrap()
                                .reorder_cache(beam_indices)
                        };
                    }
                }
                None => {}
            },
            Cache::None => {}
            _ => {
                panic!("Invalid cache for ProphetNet model");
            }
        };
        encoder_outputs
    }
}

impl LanguageGenerator<ProphetNetForConditionalGeneration, ProphetNetVocab, ProphetNetTokenizer>
    for ProphetNetConditionalGenerator
{
}

=======
>>>>>>> 41e91529
#[derive(Debug)]
pub enum Cache {
    GPT2Cache(Option<Vec<Tensor>>),
    BARTCache(Option<Vec<(Option<BartLayerState>, Option<BartLayerState>)>>),
    T5Cache(Option<Vec<(Option<T5LayerState>, Option<T5LayerState>)>>),
    XLNetCache(Option<Vec<Option<XLNetLayerState>>>),
    ReformerCache(Option<Vec<Option<ReformerLayerState>>>),
    ProphetNetCache(Option<Vec<(Option<ProphetNetLayerState>, Option<ProphetNetLayerState>)>>),
    None,
}

pub(crate) mod private_generation_utils {
    use std::cmp::{max, min};
    use std::collections::HashMap;

    use rust_tokenizers::tokenizer::{truncate_sequences, Tokenizer, TruncationStrategy};
    use rust_tokenizers::vocab::Vocab;
    use rust_tokenizers::TokenIdsWithOffsets;
    use tch::kind::Kind::{Bool, Float, Int64};
    use tch::{nn, Device, Tensor};

    use crate::pipelines::common::TokenizerOption;
    use crate::pipelines::generation_utils::{BeamHypotheses, Cache, GenerateConfig, LMHeadModel};

    use super::ordered_float::OrderedFloat;

    pub struct GenerateOptions {
        pub min_length: i64,
        pub max_length: i64,
        pub do_sample: bool,
        pub temperature: f64,
        pub top_k: i64,
        pub top_p: f64,
        pub repetition_penalty: f64,
        pub no_repeat_ngram_size: i64,
        pub pad_token_id: Option<i64>,
        pub eos_token_ids: Option<Vec<i64>>,
        pub num_return_sequences: i64,
        pub early_stopping: bool,
        pub num_beams: i64,
        pub length_penalty: f64,
        pub num_beam_groups: Option<i64>,
        pub diversity_penalty: Option<f64>,
    }

    pub struct PreparedInput<'a> {
        pub prepared_input: Option<Tensor>,
        pub prepared_attention_mask: Option<Tensor>,
        pub prepared_encoder_output: Option<&'a Tensor>,
        pub prepared_decoder_input: Option<Tensor>,
        pub prepared_position_ids: Option<Tensor>,
        pub prepared_past: Cache,
    }

    pub trait PrivateLanguageGenerator<T: LMHeadModel, V: Vocab, U: Tokenizer<V>> {
        fn get_model(&self) -> &T;
        fn get_tokenizer(&self) -> &TokenizerOption;
        fn get_var_store(&self) -> &nn::VarStore;
        fn get_config(&self) -> &GenerateConfig;
        fn get_bos_id(&self) -> &Option<i64>;
        fn get_eos_ids(&self) -> &Option<Vec<i64>>;
        fn get_pad_id(&self) -> &Option<i64>;
        fn is_encoder_decoder(&self) -> bool;
        fn get_vocab_size(&self) -> i64;
        fn get_decoder_start_id(&self) -> Option<i64>;

        fn prepare_scores_for_generation(
            &self,
            _scores: &mut Tensor,
            _current_length: i64,
            _max_length: i64,
        ) {
        }

        fn encode(&self, _input_ids: &Tensor, _attention_mask: Option<&Tensor>) -> Option<Tensor> {
            None
        }

        fn prepare_inputs_for_generation<'a>(
            &self,
            input_ids: Tensor,
            _encoder_outputs: Option<&'a Tensor>,
            past: Cache,
            attention_mask: Tensor,
        ) -> PreparedInput<'a> {
            PreparedInput {
                prepared_input: Some(input_ids),
                prepared_attention_mask: Some(attention_mask),
                prepared_encoder_output: None,
                prepared_decoder_input: None,
                prepared_position_ids: None,
                prepared_past: past,
            }
        }

        fn encode_prompt_text<'a, S>(
            &self,
            prompt_text: S,
            max_len: i64,
            pad_token_id: Option<i64>,
        ) -> Tensor
        where
            S: AsRef<[&'a str]>,
        {
            let tokens = self.get_tokenizer().tokenize_list(prompt_text.as_ref());
            let token_ids = tokens
                .into_iter()
                .map(|prompt_tokens| self.get_tokenizer().convert_tokens_to_ids(&prompt_tokens))
                .collect::<Vec<Vec<i64>>>();

            let num_truncated_tokens = token_ids
                .iter()
                .map(|token_ids| {
                    if token_ids.len() > max_len as usize {
                        token_ids.len() - max_len as usize
                    } else {
                        0
                    }
                })
                .collect::<Vec<usize>>();

            let token_ids = token_ids
                .into_iter()
                .zip(num_truncated_tokens)
                .map(|(tokens, num_truncated_tokens)| {
                    truncate_sequences(
                        TokenIdsWithOffsets {
                            ids: tokens,
                            offsets: vec![],
                            reference_offsets: vec![],
                            masks: vec![],
                        },
                        None,
                        num_truncated_tokens,
                        &TruncationStrategy::LongestFirst,
                        0,
                    )
                    .unwrap()
                    .0
                    .ids
                })
                .collect::<Vec<Vec<i64>>>();

            let max_len = token_ids.iter().map(|input| input.len()).max().unwrap();

            let pad_token = match pad_token_id {
                Some(value) => value,
                None => self.get_tokenizer().get_unk_id(),
            };

            let token_ids = token_ids
                .into_iter()
                .map(|input| {
                    let mut temp = vec![pad_token; max_len - input.len()];
                    temp.extend(input);
                    temp
                })
                .map(|tokens| Tensor::of_slice(&tokens).to(self.get_var_store().device()))
                .collect::<Vec<Tensor>>();
            Tensor::stack(&token_ids, 0)
        }

        fn enforce_repetition_penalty(
            &self,
            next_token_logits: &mut Tensor,
            batch_size: i64,
            num_beams: i64,
            prev_output_tokens: &Tensor,
            repetition_penalty: f64,
        ) {
            for i in 0..(batch_size * num_beams as i64) {
                for token_position in 0..prev_output_tokens.get(i).size()[0] {
                    let token = prev_output_tokens.get(i).int64_value(&[token_position]);
                    let updated_value = &next_token_logits.double_value(&[i, token]);
                    if updated_value < &0f64 {
                        let _ = next_token_logits.get(i).index_fill_(
                            0,
                            &Tensor::of_slice(&[token])
                                .to_kind(Int64)
                                .to_device(next_token_logits.device()),
                            updated_value * repetition_penalty,
                        );
                    } else {
                        let _ = next_token_logits.get(i).index_fill_(
                            0,
                            &Tensor::of_slice(&[token])
                                .to_kind(Int64)
                                .to_device(next_token_logits.device()),
                            updated_value / repetition_penalty,
                        );
                    }
                }
            }
        }

        fn get_banned_tokens(
            &self,
            input_ids: &Tensor,
            no_repeat_ngram_size: i64,
            cur_len: i64,
        ) -> Vec<Vec<i64>> {
            //        Ported from hugging face's transformers and fairseq (https://github.com/pytorch/fairseq/blob/master/fairseq/sequence_generator.py)
            if cur_len + 1 < no_repeat_ngram_size {
                vec![vec![]]
            } else {
                let input_ids = input_ids.to(Device::Cpu);
                let num_hypothesis = *input_ids.size().first().unwrap();
                let mut banned_tokens: Vec<Vec<i64>> = Vec::with_capacity(num_hypothesis as usize);
                for hypothesis_index in 0..num_hypothesis {
                    let hypothesis_input_ids = input_ids.get(hypothesis_index);
                    let mut generated_ngram: HashMap<Vec<i64>, Vec<i64>> = HashMap::new();
                    let input: Vec<i64> = (0..hypothesis_input_ids.size1().unwrap()).collect();
                    let hypothesis_input_ids = hypothesis_input_ids
                        .iter::<i64>()
                        .unwrap()
                        .collect::<Vec<i64>>();
                    let query = &hypothesis_input_ids
                        [cur_len as usize + 1 - no_repeat_ngram_size as usize..]
                        .to_vec();
                    let ngram_indices: Vec<(i64, i64)> = input
                        .windows(no_repeat_ngram_size as usize)
                        .map(|win| (*win.first().unwrap(), *win.last().unwrap()))
                        .collect();
                    for ngram in ngram_indices.into_iter() {
                        let ngram = &hypothesis_input_ids[ngram.0 as usize..ngram.1 as usize + 1];
                        let key = ngram[..no_repeat_ngram_size as usize - 1].to_vec();
                        let value = *ngram.last().unwrap();
                        generated_ngram
                            .entry(key)
                            .or_insert_with(|| vec![value])
                            .push(value);
                    }
                    let hypothesis_banned_tokens = match generated_ngram.get(query) {
                        Some(banned_tokens) => banned_tokens.clone(),
                        None => vec![],
                    };
                    banned_tokens.push(hypothesis_banned_tokens);
                }
                banned_tokens
            }
        }

        fn top_k_top_p_filtering(
            &self,
            logits: &mut Tensor,
            top_k: i64,
            top_p: f64,
            min_tokens_to_keep: i64,
        ) {
            //        Nucleus and top-k filtering introduced by Holtzman et al. (http://arxiv.org/abs/1904.09751)
            //        Ported from https://gist.github.com/thomwolf/1a5a29f6962089e871b94cbd09daf317
            let vocab_size = *logits.size().last().unwrap();
            if top_k > 0 {
                let top_k = vocab_size - min(max(top_k, min_tokens_to_keep), vocab_size);
                let (_, indices_to_remove) = logits.topk(top_k, -1, false, false);
                for index in 0..*logits.size().first().unwrap() {
                    let _ = logits.get(index).index_fill_(
                        0,
                        &indices_to_remove.get(index),
                        std::f64::NEG_INFINITY,
                    );
                }
            }
            if top_p < 1f64 {
                let (sorted_logits, sorted_indices) = logits.sort(-1, true);
                let cumulative_probabilities = sorted_logits.softmax(-1, Float).cumsum(-1, Float);
                let mut sorted_indices_to_remove =
                    cumulative_probabilities.ge(top_p).to_kind(Int64);
                if min_tokens_to_keep > 1 {
                    let _ = sorted_indices_to_remove.index_fill_(
                        1,
                        &Tensor::arange1(0, min_tokens_to_keep + 1, (Int64, logits.device())),
                        0,
                    );
                }
                let _ = sorted_indices_to_remove.index_copy_(
                    1,
                    &Tensor::arange1(1, vocab_size, (Int64, logits.device())),
                    &sorted_indices_to_remove
                        .slice(1, 0, vocab_size - 1, 1)
                        .copy(),
                );
                let _ = sorted_indices_to_remove.index_fill_(
                    1,
                    &Tensor::of_slice(&[0])
                        .to_kind(Int64)
                        .to_device(sorted_indices_to_remove.device()),
                    0,
                );
                let indices_to_remove = sorted_indices_to_remove
                    .scatter(1, &sorted_indices, &sorted_indices_to_remove)
                    .to_kind(Bool);
                let _ = logits.masked_fill_(&indices_to_remove, std::f64::NEG_INFINITY);
            }
        }

        fn run_hamming_diversity_penalty(
            &self,
            scores: &mut Tensor,
            current_tokens: &Tensor,
            diversity_penalty: f64,
            num_beams: i64,
            batch_size: i64,
            group_size: i64,
            group_start_index: i64,
        ) {
            if group_start_index > 0 {
                let vocab_size = *scores.size().last().unwrap();
                for batch_index in 0..batch_size {
                    let previous_group_tokens = current_tokens.slice(
                        0,
                        batch_index * num_beams,
                        batch_index * num_beams + group_start_index,
                        1,
                    );
                    let diversity_penalty = previous_group_tokens
                        .bincount::<Tensor>(None, vocab_size)
                        * diversity_penalty;
                    let _ = scores
                        .slice(
                            0,
                            batch_index * group_size,
                            (batch_index + 1) * group_size,
                            1,
                        )
                        .subtract_(&diversity_penalty);
                }
            }
        }

        fn generate_no_beam_search(
            &self,
            input_ids: Tensor,
            encoder_outputs: Option<Tensor>,
            cur_len: i64,
            batch_size: i64,
            attention_mask: Tensor,
            gen_opt: GenerateOptions,
        ) -> Tensor {
            let mut unfinished_sentences =
                Tensor::ones(&[batch_size], (Int64, self.get_var_store().device()));
            let mut sentence_lengths: Tensor =
                Tensor::ones(&[batch_size], (Int64, self.get_var_store().device()))
                    * gen_opt.max_length as i64;
            let mut attention_mask = attention_mask.copy();
            let mut input_ids = input_ids.copy();
            let mut past: Cache = Cache::None;
            let mut outputs: Tensor;
            let mut current_length = cur_len;

            while current_length < gen_opt.max_length {
                let prepared_input = self.prepare_inputs_for_generation(
                    input_ids.copy(),
                    encoder_outputs.as_ref(),
                    past,
                    attention_mask.copy(),
                );
                let temp = self
                    .get_model()
                    .forward_t(
                        &prepared_input.prepared_input,
                        prepared_input.prepared_past,
                        &prepared_input.prepared_attention_mask,
                        &None,
                        &prepared_input.prepared_position_ids,
                        &None,
                        prepared_input.prepared_encoder_output,
                        &prepared_input.prepared_decoder_input,
                        false,
                    )
                    .unwrap();
                outputs = temp.lm_logits;
                past = temp.cache;

                let mut next_token_logits = outputs.select(1, -1);
                //            Reduce probability for repeated inputs
                if gen_opt.repetition_penalty > 1f64 {
                    self.enforce_repetition_penalty(
                        &mut next_token_logits,
                        batch_size,
                        1,
                        &input_ids,
                        gen_opt.repetition_penalty,
                    )
                }
                //            Get banned tokens and set their probability to 0
                if gen_opt.no_repeat_ngram_size > 0 {
                    let banned_tokens = self.get_banned_tokens(
                        &input_ids,
                        gen_opt.no_repeat_ngram_size as i64,
                        current_length as i64,
                    );
                    for (batch_index, index_banned_token) in
                        (0..banned_tokens.len() as i64).zip(banned_tokens)
                    {
                        let _ = next_token_logits.get(batch_index).index_fill_(
                            0,
                            &Tensor::of_slice(&index_banned_token)
                                .to_device(next_token_logits.device()),
                            std::f64::NEG_INFINITY,
                        );
                    }
                }

                //            Do not allow eos token if min length is not reached
                if (gen_opt.eos_token_ids.is_some()) & (current_length < gen_opt.min_length) {
                    let _ = next_token_logits.index_fill_(
                        1,
                        &Tensor::of_slice(gen_opt.eos_token_ids.as_ref().unwrap())
                            .to(next_token_logits.device()),
                        std::f64::NEG_INFINITY,
                    );
                }

                //            Top-k and top-p sampling
                let next_token = if gen_opt.do_sample {
                    if gen_opt.temperature > 1f64 {
                        next_token_logits /= gen_opt.temperature;
                    }
                    self.top_k_top_p_filtering(
                        &mut next_token_logits,
                        gen_opt.top_k as i64,
                        gen_opt.top_p,
                        1,
                    );
                    let probabilities = next_token_logits.softmax(-1, Float);
                    probabilities.multinomial(1, false).squeeze1(1)
                } else {
                    next_token_logits.argmax(-1, false)
                };

                //            Add tokens to unfinished sentences
                let tokens_to_add = match &gen_opt.eos_token_ids {
                    Some(_) => {
                        next_token * &unfinished_sentences
                            - gen_opt.pad_token_id.unwrap() * (&unfinished_sentences - 1)
                    }
                    None => next_token,
                };

                input_ids = Tensor::cat(&[input_ids, tokens_to_add.unsqueeze(-1)], -1);
                if gen_opt.eos_token_ids.is_some() {
                    for eos_token_id in gen_opt.eos_token_ids.as_ref().unwrap() {
                        let sentence_with_eos = tokens_to_add.eq(*eos_token_id).to_kind(Int64);
                        let sentence_with_eos: Tensor = sentence_with_eos * &unfinished_sentences;
                        let _ = sentence_lengths.masked_fill_(
                            &sentence_with_eos
                                .to_kind(Bool)
                                .to_device(sentence_lengths.device()),
                            current_length as i64 + 1,
                        );
                        unfinished_sentences = -unfinished_sentences * (sentence_with_eos - 1);
                    }
                    if i64::from(unfinished_sentences.max()) == 0 {
                        break;
                    }
                }
                if !self.is_encoder_decoder() {
                    attention_mask = Tensor::cat(
                        &[
                            attention_mask.as_ref(),
                            Tensor::ones(
                                &[*attention_mask.size().first().unwrap(), 1],
                                (Int64, attention_mask.device()),
                            )
                            .as_ref(),
                        ],
                        -1,
                    );
                }
                current_length += 1;
            }
            input_ids
        }

        fn generate_beam_search(
            &self,
            mut input_ids: Tensor,
            encoder_outputs: Option<Tensor>,
            cur_len: i64,
            batch_size: i64,
            mut attention_mask: Tensor,
            gen_opt: GenerateOptions,
        ) -> Tensor {
            let num_beam_groups = gen_opt.num_beam_groups.unwrap_or(1);
            let num_sub_beams = gen_opt.num_beams / num_beam_groups;
            let diversity_penalty = gen_opt.diversity_penalty.unwrap_or(5.5);

            let mut hypotheses = (0..batch_size)
                .map(|_| {
                    BeamHypotheses::new(
                        gen_opt.num_beams,
                        gen_opt.max_length,
                        gen_opt.length_penalty,
                        gen_opt.early_stopping,
                    )
                })
                .collect::<Vec<BeamHypotheses>>();

            let vocab_size = self.get_vocab_size();
            let beam_scores = Tensor::ones(
                &[batch_size, gen_opt.num_beams],
                (Float, self.get_var_store().device()),
            ) * -1e9;
            let _ = beam_scores
                .slice(1, 0, *beam_scores.size().last().unwrap(), num_sub_beams)
                .fill_(0);

            let mut beam_scores = beam_scores.view_(&[-1]);
            let mut beam_tokens = Tensor::zeros(
                &[batch_size * gen_opt.num_beams],
                (Int64, self.get_var_store().device()),
            );
            let mut beam_indices = Tensor::zeros(
                &[batch_size * gen_opt.num_beams],
                (Int64, self.get_var_store().device()),
            );
            let mut current_tokens = Tensor::new();

            let mut past: Cache = Cache::None;
            let mut done = vec![false; batch_size as usize];

            let mut outputs: Tensor;
            let mut encoder_outputs = encoder_outputs;
            let mut current_length = cur_len;

            while current_length < gen_opt.max_length {
                if num_beam_groups > 1 {
                    current_tokens = Tensor::zeros(
                        &[batch_size * gen_opt.num_beams],
                        (input_ids.kind(), input_ids.device()),
                    );
                }
                let prepared_input = self.prepare_inputs_for_generation(
                    input_ids.copy(),
                    encoder_outputs.as_ref(),
                    past,
                    attention_mask.copy(),
                );
                let temp = self
                    .get_model()
                    .forward_t(
                        &prepared_input.prepared_input,
                        prepared_input.prepared_past,
                        &prepared_input.prepared_attention_mask,
                        &None,
                        &prepared_input.prepared_position_ids,
                        &None,
                        prepared_input.prepared_encoder_output,
                        &prepared_input.prepared_decoder_input,
                        false,
                    )
                    .unwrap();
                outputs = temp.lm_logits;
                past = temp.cache;

                for beam_group_index in 0..num_beam_groups {
                    let group_start_index = beam_group_index * num_sub_beams;
                    let group_end_index = min(group_start_index + num_sub_beams, gen_opt.num_beams);
                    let group_size = group_end_index - group_start_index;

                    let (group_input_ids, batch_group_indices) = if num_beam_groups > 1 {
                        let mut batch_group_indices: Vec<i64> =
                            Vec::with_capacity((batch_size * group_size) as usize);
                        for batch_index in 0..batch_size {
                            batch_group_indices.extend(
                                (group_start_index..group_end_index)
                                    .map(|value| value + batch_index * gen_opt.num_beams),
                            )
                        }
                        let batch_group_indices =
                            Tensor::of_slice(batch_group_indices.as_slice()).to(input_ids.device());
                        (
                            Some(input_ids.index_select(0, &batch_group_indices)),
                            Some(batch_group_indices),
                        )
                    } else {
                        (None, None)
                    };

                    let mut next_token_logits = if num_beam_groups <= 1 {
                        outputs.select(1, -1)
                    } else {
                        outputs
                            .select(1, -1)
                            .index_select(0, batch_group_indices.as_ref().unwrap())
                    };
                    //            Reduce probability for repeated inputs
                    if gen_opt.repetition_penalty > 1f64 {
                        self.enforce_repetition_penalty(
                            &mut next_token_logits,
                            batch_size,
                            1,
                            group_input_ids.as_ref().unwrap_or(&input_ids),
                            gen_opt.repetition_penalty,
                        )
                    }

                    if gen_opt.temperature > 1f64 {
                        next_token_logits /= gen_opt.temperature;
                    }
                    if self.is_encoder_decoder() & !gen_opt.do_sample {
                        self.prepare_scores_for_generation(
                            &mut next_token_logits,
                            current_length,
                            gen_opt.max_length,
                        );
                    }
                    let mut scores = next_token_logits.log_softmax(-1, Float);
                    //            Do not allow eos token if min length is not reached
                    if (gen_opt.eos_token_ids.is_some()) & (current_length < gen_opt.min_length) {
                        let _ = scores.index_fill_(
                            1,
                            &Tensor::of_slice(gen_opt.eos_token_ids.as_ref().unwrap())
                                .to(scores.device()),
                            std::f64::NEG_INFINITY,
                        );
                    }
                    //            Get banned tokens and set their probability to 0
                    if gen_opt.no_repeat_ngram_size > 0 {
                        let banned_tokens = self.get_banned_tokens(
                            group_input_ids.as_ref().unwrap_or(&input_ids),
                            gen_opt.no_repeat_ngram_size,
                            current_length,
                        );
                        for (batch_index, index_banned_token) in
                            (0..banned_tokens.len() as i64).zip(banned_tokens)
                        {
                            let _ = scores.get(batch_index).index_fill_(
                                0,
                                &Tensor::of_slice(&index_banned_token)
                                    .to_device(next_token_logits.device()),
                                std::f64::NEG_INFINITY,
                            );
                        }
                    }

                    //            Update scores with diversity penalty
                    if num_beam_groups > 1 {
                        self.run_hamming_diversity_penalty(
                            &mut scores,
                            &current_tokens,
                            diversity_penalty,
                            gen_opt.num_beams,
                            batch_size,
                            group_size,
                            group_start_index,
                        );
                    }

                    let mut next_scores: Tensor = &scores
                        + (if num_beam_groups > 1 {
                            beam_scores
                                .index_select(0, batch_group_indices.as_ref().unwrap())
                                .unsqueeze(-1)
                                .expand_as(&scores)
                        } else {
                            beam_scores.unsqueeze(-1).expand_as(&scores)
                        });

                    let (next_scores, next_tokens) = if gen_opt.do_sample {
                        self.top_k_top_p_filtering(
                            &mut next_scores,
                            gen_opt.top_k,
                            gen_opt.top_p,
                            2,
                        );
                        let _scores = next_scores
                            .contiguous()
                            .view((batch_size, group_size * vocab_size));

                        let probabilities = _scores.softmax(-1, Float);
                        let next_tokens = probabilities.multinomial(2 * group_size, false);
                        let _scores = _scores.gather(-1, &next_tokens, false);
                        let (_scores, next_scores_indices) = _scores.sort(1, true);
                        let next_tokens = next_tokens.gather(-1, &next_scores_indices, false);
                        (_scores, next_tokens)
                    } else {
                        let _scores = next_scores
                            .contiguous()
                            .view((batch_size, group_size * vocab_size));
                        _scores.topk(2 * group_size, 1, true, true)
                    };

                    let eos_token_ids = gen_opt.eos_token_ids.as_ref();
                    let beam_ids_tensor = &next_tokens.floor_divide1(vocab_size);
                    let effective_beam_ids_tensor = (&next_tokens.ones_like().cumsum(0, Int64) - 1)
                        * group_size
                        + beam_ids_tensor;
                    let token_id_tensor = &next_tokens - beam_ids_tensor * vocab_size;
                    let (max_scores, _) = next_scores.max2(1, false);
                    let mut eos_mask = token_id_tensor.ones_like();
                    if let Some(eos_token_id) = eos_token_ids {
                        eos_mask -= token_id_tensor.eq(eos_token_id[0]).to_kind(Int64);
                    }
                    let eos_mask2 = eos_mask
                        .cumsum(1, Int64)
                        .le(group_size)
                        .to_kind(Bool)
                        .logical_and(&eos_mask);

                    let group_beam_scores = next_scores.masked_select(&eos_mask2);
                    let group_beam_tokens = token_id_tensor.masked_select(&eos_mask2);
                    let group_beam_indices = effective_beam_ids_tensor.masked_select(&eos_mask2);
                    let eos_pos = (eos_mask.ones_like() - eos_mask).nonzero();

                    for eos_idx in 0..eos_pos.size()[0] {
                        let eos_data = eos_pos.get(eos_idx);
                        let batch_index = eos_data.int64_value(&[0]);
                        if !done[batch_index as usize] {
                            let beam_index_pos = eos_data.int64_value(&[1]);
                            let is_beam_token_worse_than_top_num_beams =
                                beam_index_pos >= gen_opt.num_beams;
                            if is_beam_token_worse_than_top_num_beams {
                                continue;
                            }
                            let effective_beam_id = effective_beam_ids_tensor
                                .int64_value(&[batch_index, beam_index_pos]);
                            let beam_token_score =
                                next_scores.double_value(&[batch_index, beam_index_pos]);
                            hypotheses[batch_index as usize]
                                .add(input_ids.get(effective_beam_id).copy(), beam_token_score);
                        }
                    }

                    for batch_index in 0..batch_size {
                        if done[batch_index as usize] {
                            let _ = group_beam_scores
                                .narrow(0, batch_index * gen_opt.num_beams, gen_opt.num_beams)
                                .fill_(0f64);
                            let _ = group_beam_tokens
                                .narrow(0, batch_index * gen_opt.num_beams, gen_opt.num_beams)
                                .fill_(gen_opt.pad_token_id.unwrap());
                            let _ = group_beam_indices
                                .narrow(0, batch_index * gen_opt.num_beams, gen_opt.num_beams)
                                .fill_(0);
                            continue;
                        } else {
                            done[batch_index as usize] |= hypotheses[batch_index as usize]
                                .is_done(max_scores.double_value(&[batch_index]), current_length);
                        }
                    }

                    if num_beam_groups <= 1 {
                        beam_scores = group_beam_scores.view(-1);
                        beam_tokens = group_beam_tokens.view(-1);
                        beam_indices = group_beam_indices.view(-1);
                    } else {
                        let _ = beam_scores.index_copy_(
                            0,
                            batch_group_indices.as_ref().unwrap(),
                            &group_beam_scores,
                        );
                        let _ = beam_tokens.index_copy_(
                            0,
                            batch_group_indices.as_ref().unwrap(),
                            &group_beam_tokens,
                        );
                        let new_indices = gen_opt.num_beams
                            * group_beam_indices.floor_divide1(group_size)
                            + group_start_index
                            + group_beam_indices.remainder(group_size);
                        let _ = beam_indices.index_copy_(
                            0,
                            batch_group_indices.as_ref().unwrap(),
                            &new_indices,
                        );
                        let _ = current_tokens.index_copy_(
                            0,
                            batch_group_indices.as_ref().unwrap(),
                            &group_beam_tokens,
                        );
                    }
                }
                if done.iter().all(|&x| x) {
                    break;
                }

                input_ids = Tensor::cat(
                    &[
                        input_ids.index_select(0, &beam_indices),
                        beam_tokens.unsqueeze(1),
                    ],
                    -1,
                );
                encoder_outputs = self.reorder_cache(&mut past, encoder_outputs, &beam_indices);

                if !self.is_encoder_decoder() {
                    attention_mask = Tensor::cat(
                        &[
                            attention_mask.as_ref(),
                            Tensor::ones(
                                &[*attention_mask.size().first().unwrap(), 1],
                                (Int64, attention_mask.device()),
                            )
                            .as_ref(),
                        ],
                        -1,
                    );
                }

                current_length += 1;
            }

            let mut batch_index = 0i64;

            loop {
                if batch_index == batch_size {
                    break;
                }
                if done[batch_index as usize] {
                    batch_index += 1;
                    continue;
                }
                for beam_index in 0..gen_opt.num_beams {
                    let effective_beam_id = batch_index * gen_opt.num_beams + beam_index;
                    let final_score = f64::from(beam_scores.get(effective_beam_id));
                    let final_tokens = input_ids.get(effective_beam_id);
                    hypotheses[batch_index as usize].add(final_tokens, final_score);
                }
                batch_index += 1;
            }
            let (output_batch_size, output_num_return_sequences_per_batch) = if gen_opt.do_sample {
                (batch_size, 1)
            } else {
                (
                    batch_size * gen_opt.num_return_sequences,
                    gen_opt.num_return_sequences,
                )
            };

            let mut sentence_lengths =
                Tensor::zeros(&[output_batch_size], (Int64, input_ids.device()));
            let mut best_ids = vec![];

            for (hypothesis_index, hypothesis) in hypotheses.iter().enumerate() {
                let mut sorted_hypotheses = hypothesis.clone();
                sorted_hypotheses
                    .beams
                    .sort_by_key(|(score, _)| OrderedFloat(*score));
                for j in 0..output_num_return_sequences_per_batch {
                    let effective_batch_index =
                        output_num_return_sequences_per_batch * hypothesis_index as i64 + j;
                    let (_, best_hyp) = sorted_hypotheses.beams.pop().unwrap();
                    let _ = sentence_lengths.index_fill_(
                        0,
                        &Tensor::of_slice(&[effective_batch_index]).to(sentence_lengths.device()),
                        *best_hyp.size().first().unwrap(),
                    );
                    best_ids.push(best_hyp);
                }
            }
            let sentence_max_length =
                min(i64::from(sentence_lengths.max()) + 1, gen_opt.max_length);
            let mut decoded = input_ids.new_empty(
                &[output_batch_size, sentence_max_length],
                (Int64, input_ids.device()),
            );
            if i64::from(sentence_lengths.max()) != i64::from(sentence_lengths.min()) {
                let _ = decoded.fill_(
                    gen_opt
                        .pad_token_id
                        .unwrap_or(gen_opt.eos_token_ids.as_ref().unwrap()[0]),
                );
            }
            for (hypothesis_index, best_id) in best_ids.iter().enumerate() {
                let _ = decoded.get(hypothesis_index as i64).index_copy_(
                    0,
                    &Tensor::arange1(
                        0,
                        i64::from(sentence_lengths.get(hypothesis_index as i64)),
                        (Int64, input_ids.device()),
                    ),
                    &best_id,
                );
                let sentence_length = i64::from(sentence_lengths.get(hypothesis_index as i64));
                if sentence_length < gen_opt.max_length {
                    let _ = decoded.get(hypothesis_index as i64).index_fill_(
                        0,
                        &Tensor::of_slice(&[sentence_length]).to_device(input_ids.device()),
                        gen_opt.eos_token_ids.as_ref().unwrap()[0],
                    );
                }
            }
            decoded
        }

        fn reorder_cache(
            &self,
            past: &mut Cache,
            _encoder_outputs: Option<Tensor>,
            _beam_indices: &Tensor,
        ) -> Option<Tensor> {
            match past {
                Cache::None => None,
                _ => {
                    panic!("Not implemented");
                }
            }
        }
    }
}

/// # Common trait for text generation models.
/// Main API for text generation
pub trait LanguageGenerator<T: LMHeadModel, V: Vocab, U: Tokenizer<V>>:
    PrivateLanguageGenerator<T, V, U>
{
    /// Generate text based on a vector of promp texts.
    ///
    /// # Arguments
    ///
    /// * `prompt_texts` - `Option<Vec<&str>>` Optional vector of text prompts. An empty prompt to the model may be passed if the model implement a `bos_id`.
    /// * `attention_mask` - `Option<Tensor>` Optional attention mask to hide portions of the prompt.
    ///
    /// # Returns
    /// * `Vec<String>` Vector of generated strings based on the prompts of length *number_of_prompts* x *num_return_sequences*.
    ///
    /// # Example
    ///
    /// ```no_run
    /// # use std::path::PathBuf;
    /// # use tch::Device;
    /// # fn main() -> anyhow::Result<()> {
    /// use rust_bert::gpt2::GPT2Generator;
    /// use rust_bert::pipelines::generation_utils::{GenerateConfig, LanguageGenerator};
    /// # let mut home: PathBuf = dirs::home_dir().unwrap();
    /// # home.push("rustbert");
    /// # home.push("gpt2");
    /// # let config_path = &home.as_path().join("config.json");
    /// # let vocab_path = &home.as_path().join("vocab.txt");
    /// # let merges_path = &home.as_path().join("merges.txt");
    /// # let weights_path = &home.as_path().join("model.ot");
    /// let device = Device::cuda_if_available();
    /// let generate_config = GenerateConfig {
    ///     max_length: 30,
    ///     do_sample: true,
    ///     num_beams: 5,
    ///     temperature: 1.1,
    ///     num_return_sequences: 3,
    ///     ..Default::default()
    /// };
    /// let mut gpt2_generator = GPT2Generator::new(generate_config)?;
    /// let input_context = "The dog";
    /// let second_input_context = "The cat was";
    ///
    /// let attention_mask = None;
    /// let min_length = 32;
    /// let max_length = 128;
    /// let decoder_start_token_id = None;
    ///
    /// let output = gpt2_generator.generate(
    ///     Some(vec![input_context, second_input_context]),
    ///     attention_mask,
    ///     min_length,
    ///     max_length,
    ///     decoder_start_token_id,
    /// );
    /// # Ok(())
    /// # }
    /// ```
    /// Example output: \
    /// ```no_run
    /// # let output =
    /// [
    ///     "The dog's owners, however, did not want to be named. According to the lawsuit, the animal's owner, a 29-year",
    ///     "The dog has always been part of the family. \"He was always going to be my dog and he was always looking out for me",
    ///     "The dog has been able to stay in the home for more than three months now. \"It's a very good dog. She's",
    ///     "The cat was discovered earlier this month in the home of a relative of the deceased. The cat\'s owner, who wished to remain anonymous,",
    ///     "The cat was pulled from the street by two-year-old Jazmine.\"I didn't know what to do,\" she said",
    ///     "The cat was attacked by two stray dogs and was taken to a hospital. Two other cats were also injured in the attack and are being treated."
    /// ]
    /// # ;
    /// ```
    fn generate<'a, S>(
        &self,
        prompt_texts: Option<S>,
        attention_mask: Option<Tensor>,
        min_length: impl Into<Option<i64>>,
        max_length: impl Into<Option<i64>>,
        decoder_start_token_id: impl Into<Option<i64>>,
    ) -> Vec<String>
    where
        S: AsRef<[&'a str]>,
    {
        let generated = self.generate_indices(
            prompt_texts,
            attention_mask,
            min_length,
            max_length,
            decoder_start_token_id,
        );
        let mut output = Vec::with_capacity(generated.len());
        for generated_sequence in generated {
            output.push(self.get_tokenizer().decode(generated_sequence, true, true));
        }
        output
    }

    /// Generate token indices without decoding (useful for token-level operations before returning final text or as validation step during training).
    ///
    /// # Arguments
    ///
    /// * `prompt_texts` - `Option<Vec<&str>>` Optional vector of text prompts. An empty prompt to the model may be passed if the model implement a `bos_id`.
    /// * `attention_mask` - `Option<Tensor>` Optional attention mask to hide portions of the prompt.
    ///
    /// # Returns
    /// * `Vec<Vec<i64>>` Vector of Vector of generated token indices based on the prompts of length *number_of_prompts* x *num_return_sequences*.
    ///
    /// # Example
    ///
    /// ```no_run
    /// # use std::path::PathBuf;
    /// # use tch::Device;
    /// # fn main() -> anyhow::Result<()> {
    /// use rust_bert::gpt2::GPT2Generator;
    /// use rust_bert::pipelines::generation_utils::{GenerateConfig, LanguageGenerator};
    /// # let mut home: PathBuf = dirs::home_dir().unwrap();
    /// # home.push("rustbert");
    /// # home.push("gpt2");
    /// # let config_path = &home.as_path().join("config.json");
    /// # let vocab_path = &home.as_path().join("vocab.txt");
    /// # let merges_path = &home.as_path().join("merges.txt");
    /// # let weights_path = &home.as_path().join("model.ot");
    /// let device = Device::cuda_if_available();
    /// let generate_config = GenerateConfig {
    ///     max_length: 30,
    ///     do_sample: true,
    ///     num_beams: 5,
    ///     temperature: 1.1,
    ///     num_return_sequences: 3,
    ///     ..Default::default()
    /// };
    /// let mut gpt2_generator = GPT2Generator::new(generate_config)?;
    /// let input_context = "The dog";
    /// let second_input_context = "The cat was";
    /// let attention_mask = None;
    /// let min_length = 32;
    /// let max_length = 128;
    /// let decoder_start_token_id = None;
    ///
    /// let output = gpt2_generator.generate_indices(
    ///     Some(vec![input_context, second_input_context]),
    ///     attention_mask,
    ///     min_length,
    ///     max_length,
    ///     decoder_start_token_id,
    /// );
    /// # Ok(())
    /// # }
    /// ```
    fn generate_indices<'a, S>(
        &self,
        prompt_texts: Option<S>,
        attention_mask: Option<Tensor>,
        min_length: impl Into<Option<i64>>,
        max_length: impl Into<Option<i64>>,
        decoder_start_token_id: impl Into<Option<i64>>,
    ) -> Vec<Vec<i64>>
    where
        S: AsRef<[&'a str]>,
    {
        let eos_token_ids = PrivateLanguageGenerator::get_eos_ids(self).clone();

        let config = PrivateLanguageGenerator::get_config(self);
        let max_length = max_length.into().unwrap_or(config.max_length);
        let encoding_max_len = if self.is_encoder_decoder() {
            1024i64
        } else {
            max_length
        };
        let pad_token_id = match self.get_pad_id() {
            Some(value) => Some(*value),
            None => match &eos_token_ids {
                Some(eos_ids) => Some(eos_ids[0]),
                None => None,
            },
        };

        let input_ids = match prompt_texts {
            Some(text) => self.encode_prompt_text(text, encoding_max_len, pad_token_id),
            None => match self.get_bos_id() {
                Some(bos_id) => {
                    Tensor::ones(&[1, 1], (Int64, self.get_var_store().device())) * *bos_id
                }
                None => panic!(
                    "A model with a BOS token must be used to start generation with an empty input"
                ),
            },
        };
        self.generate_from_ids_and_past(
            input_ids,
            attention_mask,
            min_length,
            max_length,
            decoder_start_token_id,
        )
    }

    fn generate_from_ids_and_past(
        &self,
        input_ids: Tensor,
        attention_mask: Option<Tensor>,
        min_length: impl Into<Option<i64>>,
        max_length: impl Into<Option<i64>>,
        decoder_start_token_id: impl Into<Option<i64>>,
    ) -> Vec<Vec<i64>> {
        let eos_token_ids = PrivateLanguageGenerator::get_eos_ids(self).clone();

        let config = PrivateLanguageGenerator::get_config(self);
        let do_sample = config.do_sample;
        let num_return_sequences = config.num_return_sequences;
        let num_beams = config.num_beams;
        let min_length = min_length.into().unwrap_or(config.min_length);
        let max_length = max_length.into().unwrap_or(config.max_length);
        let early_stopping = config.early_stopping;
        let temperature = config.temperature;
        let top_k = config.top_k;
        let top_p = config.top_p;
        let repetition_penalty = config.repetition_penalty;
        let length_penalty = config.length_penalty;
        let no_repeat_ngram_size = config.no_repeat_ngram_size;
        let num_beam_groups = config.num_beam_groups;
        let diversity_penalty = config.diversity_penalty;

        let pad_token_id = match self.get_pad_id() {
            Some(value) => Some(*value),
            None => match &eos_token_ids {
                Some(eos_ids) => Some(eos_ids[0]),
                None => None,
            },
        };

        let input_ids_len = *input_ids.size().last().unwrap();
        let cur_len = if !self.is_encoder_decoder() {
            *input_ids.size().last().unwrap()
        } else {
            1
        };
        let batch_size = *input_ids.size().first().unwrap();

        let (effective_batch_size, effective_batch_mult) = match do_sample {
            true => (
                batch_size * num_return_sequences as i64,
                num_return_sequences as i64,
            ),
            false => (batch_size, 1),
        };

        let attention_mask = match attention_mask {
            Some(value) => value,
            None => match self.get_pad_id() {
                Some(pad_id) => input_ids.ne(*pad_id).to_kind(Int64),
                None => input_ids.ones_like().to_kind(Int64),
            },
        };

        let encoder_outputs = if self.is_encoder_decoder() {
            let encoder_outputs = self.encode(&input_ids, Some(&attention_mask)).unwrap();
            let expanded_batch_indices = Tensor::arange(batch_size, (Int64, input_ids.device()))
                .view((-1, 1))
                .repeat(&[1, num_beams as i64 * effective_batch_mult])
                .view(-1);
            Some(encoder_outputs.index_select(0, &expanded_batch_indices))
        } else {
            None
        };

        let (input_ids, attention_mask) = if !self.is_encoder_decoder() {
            if (num_return_sequences > 1) | (num_beams > 1) {
                (
                    input_ids
                        .unsqueeze(1)
                        .expand(
                            &[batch_size, effective_batch_mult * num_beams as i64, cur_len],
                            true,
                        )
                        .contiguous()
                        .view((effective_batch_size * num_beams as i64, cur_len)),
                    attention_mask
                        .unsqueeze(1)
                        .expand(
                            &[batch_size, effective_batch_mult * num_beams as i64, cur_len],
                            true,
                        )
                        .contiguous()
                        .view((effective_batch_size * num_beams as i64, cur_len)),
                )
            } else {
                (input_ids, attention_mask)
            }
        } else {
            let decoder_start_token_id = decoder_start_token_id.into().unwrap_or_else(|| {
                self.get_decoder_start_id()
                    .expect("decoder start id must be specified for encoder decoders")
            });
            let input_ids = Tensor::full(
                &[effective_batch_size * num_beams as i64, 1],
                decoder_start_token_id,
                (Int64, input_ids.device()),
            );
            let attention_mask = if (num_return_sequences > 1) | (num_beams > 1) {
                attention_mask
                    .unsqueeze(1)
                    .expand(
                        &[
                            batch_size,
                            effective_batch_mult * num_beams as i64,
                            input_ids_len,
                        ],
                        true,
                    )
                    .contiguous()
                    .view((effective_batch_size * num_beams as i64, input_ids_len))
            } else {
                attention_mask
            };
            (input_ids, attention_mask)
        };

        let gen_opt = GenerateOptions {
            min_length,
            max_length,
            do_sample,
            temperature,
            top_k,
            top_p,
            repetition_penalty,
            no_repeat_ngram_size,
            pad_token_id,
            eos_token_ids,
            num_return_sequences,
            early_stopping,
            num_beams,
            length_penalty,
            num_beam_groups,
            diversity_penalty,
        };

        let decoded = no_grad(|| {
            if num_beams > 1 {
                self.generate_beam_search(
                    input_ids,
                    encoder_outputs,
                    cur_len,
                    effective_batch_size,
                    attention_mask,
                    gen_opt,
                )
            } else {
                self.generate_no_beam_search(
                    input_ids,
                    encoder_outputs,
                    cur_len,
                    effective_batch_size,
                    attention_mask,
                    gen_opt,
                )
            }
        });
        let num_sequences = *decoded.size().first().unwrap();
        let mut output_ids = Vec::with_capacity(num_sequences as usize);
        for sequence_index in 0..num_sequences {
            let sequence_output_ids = decoded
                .as_ref()
                .get(sequence_index)
                .iter::<i64>()
                .unwrap()
                .collect::<Vec<i64>>();
            output_ids.push(sequence_output_ids.clone());
        }
        output_ids
    }
}

#[derive(Debug)]
struct BeamHypotheses {
    max_length: i64,
    length_penalty: f64,
    early_stopping: bool,
    num_beams: i64,
    beams: Vec<(f64, Tensor)>,
    worst_score: f64,
}

impl Clone for BeamHypotheses {
    fn clone(&self) -> Self {
        BeamHypotheses {
            max_length: self.max_length,
            length_penalty: self.length_penalty,
            early_stopping: self.early_stopping,
            num_beams: self.num_beams,
            beams: self
                .beams
                .iter()
                .map(|(score, tensor)| (*score, tensor.copy()))
                .collect_vec(),
            worst_score: self.worst_score,
        }
    }
}

impl BeamHypotheses {
    fn new(
        num_beams: i64,
        max_length: i64,
        length_penalty: f64,
        early_stopping: bool,
    ) -> BeamHypotheses {
        BeamHypotheses {
            max_length: max_length - 1,
            length_penalty,
            early_stopping,
            num_beams,
            beams: Vec::with_capacity(num_beams as usize + 1),
            worst_score: 1e9f64,
        }
    }

    fn len(&self) -> i64 {
        self.beams.len() as i64
    }

    fn add(&mut self, hypothesis: Tensor, sum_log_probabilities: f64) {
        let score =
            sum_log_probabilities / ((hypothesis.size()[0] as f64).powf(self.length_penalty));
        if (self.len() < self.num_beams) | (score > self.worst_score) {
            self.beams.push((score, hypothesis));
            if self.len() > self.num_beams {
                let (worst_score_position, _) = self
                    .beams
                    .iter()
                    .enumerate()
                    .min_by_key(|(_, (score, _))| OrderedFloat(*score))
                    .unwrap();
                let _ = self.beams.remove(worst_score_position);
            }
            self.worst_score = self
                .beams
                .iter()
                .min_by_key(|(score, _)| OrderedFloat(*score))
                .unwrap()
                .0;
        }
    }

    fn is_done(&self, best_sum_log_probabilities: f64, current_length: i64) -> bool {
        if self.len() < self.num_beams {
            false
        } else if self.early_stopping {
            true
        } else {
            self.worst_score
                >= best_sum_log_probabilities / (current_length as f64).powf(self.length_penalty)
        }
    }
}

/// # Language Model trait
/// Shared trait between language generation models (e.g. GPT2, GPT, BART) used in language generation pipelines.
pub trait LMHeadModel {
    /// Forward pass through the model. Example provided for GPT2.
    ///
    /// # Arguments
    ///
    /// * `input_ids` - Optional input tensor of shape (*batch size*, *sequence_length*). If None, pre-computed embeddings must be provided (see `input_embeds`)
    /// * `layer_past` - Optional vector of size *n_layer* containing the past keys and values of each layer of shape (*2*, *batch size*, *number of heads*, *past_sequence_length*, *hidden size per head*). When provided, these are concatenated with the current input keys and values.
    /// * `attention_mask` - Optional mask of shape (*batch size*, *sequence_length*). Masked position have value 0, non-masked value 1. If None set to 1
    /// * `input_embeds` - Optional pre-computed input embeddings of shape (*batch size*, *sequence_length*, *hidden_size*). If None, input ids must be provided (see `input_ids`)
    /// * `token_type_ids` - Optional token type ids used to indicate the portion of the input the token belongs to. If not None, token type embeddings will be added to the token and position embeddings.
    /// * `position_ids` - Optional position ids of shape (*batch size*, *sequence_length*). If None, will be incremented starting from the length of the past input.
    /// * `train` - boolean flag to turn on/off the dropout layers in the model. Should be set to false for inference.
    ///
    /// # Returns
    ///
    /// * `output` - `Tensor` of shape (*batch size*, *sequence_length*, *vocab_size*) representing the logits for each vocab item and position
    /// * `past` - `Option<Vec<Tensor>>` of length *n_layer* containing the past keys and values of each layer of shape (*2*, *batch size*, *number of heads*, *past_sequence_length*, *hidden size per head*)
    /// * `hidden_states` - `Option<Vec<Tensor>>` of length *num_hidden_layers* with shape (*batch size*, *sequence_length*, *hidden_size*)
    /// * `attentions` - `Option<Vec<Tensor>>` of length *num_hidden_layers* with shape (*batch size*, *sequence_length*, *hidden_size*)
    ///
    /// # Example
    ///
    /// ```no_run
    /// # use tch::{nn, Device, Tensor, no_grad};
    /// # use rust_bert::Config;
    /// # use std::path::Path;
    /// # use tch::kind::Kind::{Int64, Double};
    /// use rust_bert::gpt2::{GPT2LMHeadModel, Gpt2Config};
    /// use rust_bert::pipelines::generation_utils::{Cache, LMHeadModel};
    /// # let config_path = Path::new("path/to/config.json");
    /// # let vocab_path = Path::new("path/to/vocab.txt");
    /// # let device = Device::Cpu;
    /// # let vs = nn::VarStore::new(device);
    /// # let config = Gpt2Config::from_file(config_path);
    /// # let mut gpt2_model: GPT2LMHeadModel = GPT2LMHeadModel::new(&vs.root(), &config);
    /// let (batch_size, sequence_length, past_sequence_length) = (64, 128, 56);
    /// let input_tensor = Tensor::rand(&[batch_size, sequence_length], (Int64, device));
    /// let mut past: Vec<Tensor> = Vec::with_capacity(config.n_layer as usize);
    /// for _ in 0..config.n_layer as usize {
    ///     past.push(Tensor::rand(
    ///         &[
    ///             2,
    ///             batch_size,
    ///             config.n_head,
    ///             past_sequence_length,
    ///             config.n_embd / config.n_head,
    ///         ],
    ///         (Double, device),
    ///     ))
    /// }
    /// let attention_mask = Tensor::zeros(&[batch_size, sequence_length], (Int64, device));
    /// let token_type_ids = Tensor::ones(&[batch_size, sequence_length], (Int64, device));
    /// let position_ids = Tensor::arange(sequence_length, (Int64, device))
    ///     .expand(&[batch_size, sequence_length], true);
    ///
    /// let model_output = no_grad(|| {
    ///     gpt2_model
    ///         .forward_t(
    ///             &Some(input_tensor),
    ///             Cache::GPT2Cache(Some(past)),
    ///             &Some(attention_mask),
    ///             &Some(token_type_ids),
    ///             &Some(position_ids),
    ///             &None,
    ///             None,
    ///             &None,
    ///             false,
    ///         )
    ///         .unwrap()
    /// });
    /// ```
    fn forward_t(
        &self,
        input_ids: &Option<Tensor>,
        layer_past: Cache,
        attention_mask: &Option<Tensor>,
        token_type_ids: &Option<Tensor>,
        position_ids: &Option<Tensor>,
        input_embeds: &Option<Tensor>,
        encoder_outputs: Option<&Tensor>,
        decoder_input_ids: &Option<Tensor>,
        train: bool,
    ) -> Result<LMModelOutput, RustBertError>;
}

/// Container holding a language model output for generation tasks
pub struct LMModelOutput {
    /// Logits for each vocab item and position
    pub lm_logits: Tensor,
    /// cached state for improved efficiency during decoding
    pub cache: Cache,
}<|MERGE_RESOLUTION|>--- conflicted
+++ resolved
@@ -79,39 +79,11 @@
 use crate::pipelines::generation_utils::private_generation_utils::{
     GenerateOptions, PrivateLanguageGenerator,
 };
-<<<<<<< HEAD
-use crate::prophetnet::{
-    LayerState as ProphetNetLayerState, ProphetNetConfig, ProphetNetConfigResources,
-    ProphetNetForConditionalGeneration, ProphetNetModelResources, ProphetNetVocabResources,
-};
-use crate::reformer::{
-    LayerState as ReformerLayerState, ReformerConfig, ReformerConfigResources,
-    ReformerModelResources, ReformerModelWithLMHead, ReformerVocabResources,
-};
-use crate::t5::{
-    LayerState as T5LayerState, T5Config, T5ConfigResources, T5ForConditionalGeneration,
-    T5ModelResources, T5VocabResources,
-};
-use crate::xlnet::{LayerState as XLNetLayerState, XLNetConfig, XLNetLMHeadModel};
-use crate::Config;
-use itertools::Itertools;
-use rust_tokenizers::tokenizer::{
-    Gpt2Tokenizer, MarianTokenizer, OpenAiGptTokenizer, ProphetNetTokenizer, ReformerTokenizer,
-    RobertaTokenizer, T5Tokenizer, Tokenizer, TruncationStrategy, XLNetTokenizer,
-};
-use rust_tokenizers::vocab::{
-    Gpt2Vocab, MarianVocab, OpenAiGptVocab, ProphetNetVocab, ReformerVocab, RobertaVocab, T5Vocab,
-    Vocab, XLNetVocab,
-};
-use tch::kind::Kind::Int64;
-use tch::{nn, no_grad, Device, Kind, Tensor};
-=======
 use crate::reformer::LayerState as ReformerLayerState;
 use crate::t5::LayerState as T5LayerState;
 use crate::xlnet::LayerState;
 
 use self::ordered_float::OrderedFloat;
->>>>>>> 41e91529
 
 extern crate ordered_float;
 
@@ -214,58 +186,6 @@
             self.num_beams > 0i64,
             "num_beams must be strictly greater than 0"
         );
-<<<<<<< HEAD
-        let _ = target_mapping.narrow(2, sequence_length - 1, 1).fill_(1.0);
-
-        match past {
-            Cache::XLNetCache(past) => {
-                if let Some(past) = past {
-                    // let new_past = Vec::with_capacity(past.len());
-                    let past = if let Some(first_past) = &past[0] {
-                        let past_len = first_past.prev_content.size()[0];
-                        past.iter()
-                            .map(|old_layer_state| {
-                                Some(XLNetLayerState {
-                                    prev_content: old_layer_state
-                                        .as_ref()
-                                        .unwrap()
-                                        .prev_content
-                                        .slice(0, 0, past_len - offset, 1),
-                                })
-                            })
-                            .collect()
-                    } else {
-                        past
-                    };
-                    (
-                        Some(input_ids),
-                        Some(perm_mask),
-                        None,
-                        Some(target_mapping),
-                        Cache::XLNetCache(Some(past)),
-                    )
-                } else {
-                    (
-                        Some(input_ids),
-                        Some(perm_mask),
-                        None,
-                        Some(target_mapping),
-                        Cache::XLNetCache(None),
-                    )
-                }
-            }
-            Cache::None => (
-                Some(input_ids),
-                Some(perm_mask),
-                None,
-                Some(target_mapping),
-                Cache::XLNetCache(None),
-            ),
-            _ => panic!("Cache type incompatible with XLNet"),
-        }
-    }
-=======
->>>>>>> 41e91529
 
         if !self.do_sample {
             if self.num_beams == 1 {
@@ -290,12 +210,6 @@
             }
         }
     }
-}
-
-<<<<<<< HEAD
-impl LanguageGenerator<ReformerModelWithLMHead, ReformerVocab, ReformerTokenizer>
-    for ReformerGenerator
-{
 }
 
 pub struct ProphetNetConditionalGenerator {
@@ -551,8 +465,6 @@
 {
 }
 
-=======
->>>>>>> 41e91529
 #[derive(Debug)]
 pub enum Cache {
     GPT2Cache(Option<Vec<Tensor>>),
