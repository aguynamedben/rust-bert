--- conflicted
+++ resolved
@@ -635,24 +635,12 @@
     pub fn new(
         question_answering_config: QuestionAnsweringConfig,
     ) -> Result<QuestionAnsweringModel, RustBertError> {
-<<<<<<< HEAD
-        let qa_model = QuestionAnsweringOption::new(&question_answering_config)?;
-
-        let vocab_path = question_answering_config.vocab_resource.get_local_path()?;
-        let merges_path = if let Some(merges_resource) = &question_answering_config.merges_resource
-        {
-            Some(merges_resource.get_local_path()?)
-        } else {
-            None
-        };
-=======
         let vocab_path = question_answering_config.vocab_resource.get_local_path()?;
         let merges_path = question_answering_config
             .merges_resource
             .as_ref()
             .map(|resource| resource.get_local_path())
             .transpose()?;
->>>>>>> 5b8dcd23
 
         let tokenizer = TokenizerOption::from_file(
             question_answering_config.model_type,
@@ -694,9 +682,7 @@
         question_answering_config: QuestionAnsweringConfig,
         tokenizer: TokenizerOption,
     ) -> Result<QuestionAnsweringModel, RustBertError> {
-        let config_path = question_answering_config.config_resource.get_local_path()?;
-        let weights_path = question_answering_config.model_resource.get_local_path()?;
-        let device = question_answering_config.device;
+        let qa_model = QuestionAnsweringOption::new(&question_answering_config)?;
 
         let pad_idx = tokenizer
             .get_pad_id()
